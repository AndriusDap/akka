--- conflicted
+++ resolved
@@ -32,29 +32,11 @@
     }
 
   def apply[I, O](upstream: Upstream, downstream: Downstream[O], ctx: ContextEffects, op: Operation[I, O]): SyncOperation[I] = {
-<<<<<<< HEAD
-    def delegate(): SyncOperation[I] = apply(upstream, downstream, ctx, delegateOperationImpl(op))
-    op match {
-      case a: Compose[I, i2, O] ⇒
-        ComposeImpl.operation(
-          apply(upstream, _: Downstream[i2], ctx, a.f),
-          apply(_, downstream, ctx, a.g))
-      case Map(f)              ⇒ new MapImpl(upstream, downstream, f)
-      case Flatten()           ⇒ new FlattenImpl(upstream, downstream, ctx).asInstanceOf[SyncOperation[I]]
-      case d: Fold[I, O]       ⇒ new FoldImpl(upstream, downstream, d)
-      case u: Process[I, O, _] ⇒ new ProcessImpl(upstream, downstream, u)
-      case s: Span[I]          ⇒ new SpanImpl(upstream, downstream.asInstanceOf[Downstream[Source[I]]], s)
-      case ExposeProducer()    ⇒ new ExposeProducerImpl(upstream, downstream.asInstanceOf[Downstream[Producer[I]]], ctx).asInstanceOf[SyncOperation[I]]
-      case SourceHeadTail()    ⇒ new SourceHeadTailImpl(upstream, downstream.asInstanceOf[Downstream[(I, Source[I])]], ctx).asInstanceOf[SyncOperation[I]]
-      case i: Identity[O]      ⇒ delegate()
-      case f: FlatMap[_, _]    ⇒ delegate()
-=======
     /** operation implementations that can be implemented in terms of another implementation */
     def translate[I, O](op: Operation[I, O]): Operation[I, O] = op match {
       case FlatMap(f) ⇒ Map(f).flatten
       case Identity() ⇒ Map(i ⇒ i.asInstanceOf[O])
       case x          ⇒ x //FIXME This is going to be a cause for missed implementations
->>>>>>> 400fcbb2
     }
 
     translate(op) match {
