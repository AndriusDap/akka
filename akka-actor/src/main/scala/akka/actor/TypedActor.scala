package akka.actor

/**
 * Copyright (C) 2009-2011 Typesafe Inc. <http://www.typesafe.com>
 */

import akka.japi.{ Creator, Option ⇒ JOption }
import java.lang.reflect.{ InvocationTargetException, Method, InvocationHandler, Proxy }
import akka.util.{ Duration }
import java.util.concurrent.atomic.{ AtomicReference ⇒ AtomVar }
import akka.serialization.{ Serializer, Serialization }
import akka.dispatch._
import akka.AkkaApplication

object TypedActor {
  /**
   * This class represents a Method call, and has a reference to the Method to be called and the parameters to supply
   * It's sent to the ActorRef backing the TypedActor and can be serialized and deserialized
   */
  case class MethodCall(application: AkkaApplication, method: Method, parameters: Array[AnyRef]) {

    def isOneWay = method.getReturnType == java.lang.Void.TYPE
    def returnsFuture_? = classOf[Future[_]].isAssignableFrom(method.getReturnType)
    def returnsJOption_? = classOf[akka.japi.Option[_]].isAssignableFrom(method.getReturnType)
    def returnsOption_? = classOf[scala.Option[_]].isAssignableFrom(method.getReturnType)

    /**
     * Invokes the Method on the supplied instance
     *
     * @throws the underlying exception if there's an InvocationTargetException thrown on the invocation
     */
    def apply(instance: AnyRef): AnyRef = try {
      parameters match { //TODO: We do not yet obey Actor.SERIALIZE_MESSAGES
        case null                     ⇒ method.invoke(instance)
        case args if args.length == 0 ⇒ method.invoke(instance)
        case args                     ⇒ method.invoke(instance, args: _*)
      }
    } catch { case i: InvocationTargetException ⇒ throw i.getTargetException }

    private def writeReplace(): AnyRef = parameters match {
      case null                 ⇒ SerializedMethodCall(method.getDeclaringClass, method.getName, method.getParameterTypes, null, null)
      case ps if ps.length == 0 ⇒ SerializedMethodCall(method.getDeclaringClass, method.getName, method.getParameterTypes, Array[Serializer.Identifier](), Array[Array[Byte]]())
      case ps ⇒
        val serializers: Array[Serializer] = ps map application.serialization.findSerializerFor
        val serializedParameters: Array[Array[Byte]] = Array.ofDim[Array[Byte]](serializers.length)
        for (i ← 0 until serializers.length)
          serializedParameters(i) = serializers(i) toBinary parameters(i) //Mutable for the sake of sanity

        SerializedMethodCall(method.getDeclaringClass, method.getName, method.getParameterTypes, serializers.map(_.identifier), serializedParameters)
    }
  }

  /**
   * Represents the serialized form of a MethodCall, uses readResolve and writeReplace to marshall the call
   */
  case class SerializedMethodCall(ownerType: Class[_], methodName: String, parameterTypes: Array[Class[_]], serializerIdentifiers: Array[Serializer.Identifier], serializedParameters: Array[Array[Byte]]) {

    import akka.serialization.Serialization.application

    //TODO implement writeObject and readObject to serialize
    //TODO Possible optimization is to special encode the parameter-types to conserve space
    private def readResolve(): AnyRef = {
      val app = application.value
      if (app eq null) throw new IllegalStateException(
        "Trying to deserialize a SerializedMethodCall without an AkkaApplication in scope." +
          " Use akka.serialization.Serialization.application.withValue(akkaApplication) { ... }")
      MethodCall(app, ownerType.getDeclaredMethod(methodName, parameterTypes: _*), serializedParameters match {
        case null               ⇒ null
        case a if a.length == 0 ⇒ Array[AnyRef]()
        case a ⇒
          val deserializedParameters: Array[AnyRef] = Array.ofDim[AnyRef](a.length) //Mutable for the sake of sanity
          for (i ← 0 until a.length) {
            deserializedParameters(i) = app.serialization.serializerByIdentity(serializerIdentifiers(i)).fromBinary(serializedParameters(i))
          }
          deserializedParameters
      })
    }
  }

  private val selfReference = new ThreadLocal[AnyRef]
  private val appReference = new ThreadLocal[AkkaApplication]

  /**
   * Returns the reference to the proxy when called inside a method call in a TypedActor
   *
   * Example:
   * <p/>
   * class FooImpl extends Foo {
   *   def doFoo {
   *     val myself = TypedActor.self[Foo]
   *   }
   * }
   *
   * Useful when you want to send a reference to this TypedActor to someone else.
   *
   * NEVER EXPOSE "this" to someone else, always use "self[TypeOfInterface(s)]"
   *
   * @throws IllegalStateException if called outside of the scope of a method on this TypedActor
   * @throws ClassCastException if the supplied type T isn't the type of the proxy associated with this TypedActor
   */
  def self[T <: AnyRef] = selfReference.get.asInstanceOf[T] match {
    case null ⇒ throw new IllegalStateException("Calling TypedActor.self outside of a TypedActor implementation method!")
    case some ⇒ some
  }

  /**
   * Returns the akka application (for a TypedActor) when inside a method call in a TypedActor.
   */
  def app = appReference.get match {
    case null ⇒ throw new IllegalStateException("Calling TypedActor.app outside of a TypedActor implementation method!")
    case some ⇒ some
  }

  /**
   * Returns the default dispatcher (for a TypedActor) when inside a method call in a TypedActor.
   */
  implicit def dispatcher = app.dispatcher

  /**
   * Returns the default timeout (for a TypedActor) when inside a method call in a TypedActor.
   */
  implicit def timeout = app.AkkaConfig.ActorTimeout
}

//TODO Document this class, not only in Scaladoc, but also in a dedicated typed-actor.rst, for both java and scala
/**
 * A TypedActor in Akka is an implementation of the Active Objects Pattern, i.e. an object with asynchronous method dispatch
 *
 * It consists of 2 parts:
 *   The Interface
 *   The Implementation
 *
 *   Given a combination of Interface and Implementation, a JDK Dynamic Proxy object with the Interface will be returned
 *
 *   The semantics is as follows,
 *     any methods in the Interface that returns Unit/void will use fire-and-forget semantics (same as Actor !)
 *     any methods in the Interface that returns Option/JOption will use ask + block-with-timeout-return-none-if-timeout semantics
 *     any methods in the Interface that returns anything else will use ask + block-with-timeout-throw-if-timeout semantics
 *
 *  TypedActors needs, just like Actors, to be Stopped when they are no longer needed, use TypedActor.stop(proxy)
 */
class TypedActor(val application: AkkaApplication) {

  import TypedActor.MethodCall

  /**
   * Creates a new TypedActor proxy using the supplied Props,
   * the interfaces usable by the returned proxy is the supplied interface class (if the class represents an interface) or
   * all interfaces (Class.getInterfaces) if it's not an interface class
   */
  def typedActorOf[R <: AnyRef, T <: R](interface: Class[R], impl: Class[T], props: Props): R =
    createProxyAndTypedActor(interface, impl.newInstance, props, interface.getClassLoader)

  /**
   * Creates a new TypedActor proxy using the supplied Props,
   * the interfaces usable by the returned proxy is the supplied interface class (if the class represents an interface) or
   * all interfaces (Class.getInterfaces) if it's not an interface class
   */
  def typedActorOf[R <: AnyRef, T <: R](interface: Class[R], impl: Creator[T], props: Props): R =
    createProxyAndTypedActor(interface, impl.create, props, interface.getClassLoader)

  def typedActorOf[R <: AnyRef, T <: R](interface: Class[R], impl: Class[T], props: Props, loader: ClassLoader): R =
    createProxyAndTypedActor(interface, impl.newInstance, props, loader)

  /**
   * Creates a new TypedActor proxy using the supplied Props,
   * the interfaces usable by the returned proxy is the supplied interface class (if the class represents an interface) or
   * all interfaces (Class.getInterfaces) if it's not an interface class
   */
  def typedActorOf[R <: AnyRef, T <: R](interface: Class[R], impl: Creator[T], props: Props, loader: ClassLoader): R =
    createProxyAndTypedActor(interface, impl.create, props, loader)

  /**
   * Creates a new TypedActor proxy using the supplied Props,
   * the interfaces usable by the returned proxy is the supplied implementation class' interfaces (Class.getInterfaces)
   */
  def typedActorOf[R <: AnyRef, T <: R](impl: Class[T], props: Props, loader: ClassLoader): R =
    createProxyAndTypedActor(impl, impl.newInstance, props, loader)

  /**
   * Creates a new TypedActor proxy using the supplied Props,
   * the interfaces usable by the returned proxy is the supplied implementation class' interfaces (Class.getInterfaces)
   */
  def typedActorOf[R <: AnyRef, T <: R](props: Props = Props(), loader: ClassLoader = null)(implicit m: Manifest[T]): R = {
    val clazz = m.erasure.asInstanceOf[Class[T]]
    createProxyAndTypedActor(clazz, clazz.newInstance, props, if (loader eq null) clazz.getClassLoader else loader)
  }

  /**
   * Stops the underlying ActorRef for the supplied TypedActor proxy, if any, returns whether it could stop it or not
   */
  def stop(proxy: AnyRef): Boolean = getActorRefFor(proxy) match {
    case null ⇒ false
    case ref  ⇒ ref.stop; true
  }

  /**
   * Retrieves the underlying ActorRef for the supplied TypedActor proxy, or null if none found
   */
  def getActorRefFor(proxy: AnyRef): ActorRef = invocationHandlerFor(proxy) match {
    case null    ⇒ null
    case handler ⇒ handler.actor
  }

  /**
   * Returns wether the supplied AnyRef is a TypedActor proxy or not
   */
  def isTypedActor(proxyOrNot: AnyRef): Boolean = invocationHandlerFor(proxyOrNot) ne null

  /**
   * Creates a proxy given the supplied Props, this is not a TypedActor, so you'll need to implement the MethodCall handling yourself,
   * to create TypedActor proxies, use typedActorOf
   */
  def createProxy[R <: AnyRef](constructor: ⇒ Actor, props: Props = Props(), loader: ClassLoader = null)(implicit m: Manifest[R]): R =
    createProxy[R](extractInterfaces(m.erasure), (ref: AtomVar[R]) ⇒ constructor, props, if (loader eq null) m.erasure.getClassLoader else loader)

  /**
   * Creates a proxy given the supplied Props, this is not a TypedActor, so you'll need to implement the MethodCall handling yourself,
   * to create TypedActor proxies, use typedActorOf
   */
  def createProxy[R <: AnyRef](interfaces: Array[Class[_]], constructor: Creator[Actor], props: Props, loader: ClassLoader): R =
    createProxy(interfaces, (ref: AtomVar[R]) ⇒ constructor.create, props, loader)

  /**
   * Creates a proxy given the supplied Props, this is not a TypedActor, so you'll need to implement the MethodCall handling yourself,
   * to create TypedActor proxies, use typedActorOf
   */
  def createProxy[R <: AnyRef](interfaces: Array[Class[_]], constructor: ⇒ Actor, props: Props, loader: ClassLoader): R =
    createProxy[R](interfaces, (ref: AtomVar[R]) ⇒ constructor, props, loader)

  /* Internal API */

  private[akka] def invocationHandlerFor(typedActor_? : AnyRef): TypedActorInvocationHandler =
    if ((typedActor_? ne null) && Proxy.isProxyClass(typedActor_?.getClass)) typedActor_? match {
      case null ⇒ null
      case other ⇒ Proxy.getInvocationHandler(other) match {
        case null                                 ⇒ null
        case handler: TypedActorInvocationHandler ⇒ handler
        case _                                    ⇒ null
      }
    }
    else null

  private[akka] def createProxy[R <: AnyRef](interfaces: Array[Class[_]], constructor: (AtomVar[R]) ⇒ Actor, props: Props, loader: ClassLoader): R = {
    val proxyVar = new AtomVar[R]
    configureAndProxyLocalActorRef[R](interfaces, proxyVar, props.withCreator(constructor(proxyVar)), loader)
  }

  private[akka] def createProxyAndTypedActor[R <: AnyRef, T <: R](interface: Class[_], constructor: ⇒ T, props: Props, loader: ClassLoader): R =
    createProxy[R](extractInterfaces(interface), (ref: AtomVar[R]) ⇒ new TypedActor[R, T](ref, constructor), props, loader)

  private[akka] def configureAndProxyLocalActorRef[T <: AnyRef](interfaces: Array[Class[_]], proxyVar: AtomVar[T], props: Props, loader: ClassLoader): T = {
    //Warning, do not change order of the following statements, it's some elaborate chicken-n-egg handling
    val actorVar = new AtomVar[ActorRef](null)
    val timeout = props.timeout match {
      case Timeout(Duration.MinusInf) ⇒ application.AkkaConfig.ActorTimeout
      case x                          ⇒ x
    }
    val proxy: T = Proxy.newProxyInstance(loader, interfaces, new TypedActorInvocationHandler(actorVar)(timeout)).asInstanceOf[T]
    proxyVar.set(proxy) // Chicken and egg situation we needed to solve, set the proxy so that we can set the self-reference inside each receive
    val ref = application.createActor(props)
    actorVar.set(ref) //Make sure the InvocationHandler gets ahold of the actor reference, this is not a problem since the proxy hasn't escaped this method yet
    proxyVar.get
  }

  private[akka] def extractInterfaces(clazz: Class[_]): Array[Class[_]] = if (clazz.isInterface) Array[Class[_]](clazz) else clazz.getInterfaces

  private[akka] class TypedActor[R <: AnyRef, T <: R](val proxyVar: AtomVar[R], createInstance: ⇒ T) extends Actor {

<<<<<<< HEAD
    override def preStart = application.registry.registerTypedActor(self, proxyVar.get) //Make sure actor registry knows about this actor
    override def postStop = application.registry.unregisterTypedActor(self, proxyVar.get)
=======
    // FIXME TypedActor register/unregister on postStop/preStart
    // override def preStart = Actor.registry.registerTypedActor(self, proxyVar.get) //Make sure actor registry knows about this actor
    // override def postStop = Actor.registry.unregisterTypedActor(self, proxyVar.get)
>>>>>>> 963ea0d9

    val me = createInstance
    def receive = {
      case m: MethodCall ⇒
        TypedActor.selfReference set proxyVar.get
        TypedActor.appReference set application
        try {
          if (m.isOneWay) m(me)
          else if (m.returnsFuture_?) {
            channel match {
              case p: ActorPromise ⇒ p completeWith m(me).asInstanceOf[Future[Any]]
              case _               ⇒ throw new IllegalStateException("Future-returning TypedActor didn't use ?/ask so cannot reply")
            }
          } else reply(m(me))

        } finally {
          TypedActor.selfReference set null
          TypedActor.appReference set null
        }
    }
  }

  private[akka] class TypedActorInvocationHandler(actorVar: AtomVar[ActorRef])(implicit timeout: Timeout) extends InvocationHandler {
    def actor = actorVar.get

    def invoke(proxy: AnyRef, method: Method, args: Array[AnyRef]): AnyRef = method.getName match {
      case "toString" ⇒ actor.toString
      case "equals"   ⇒ (args.length == 1 && (proxy eq args(0)) || actor == getActorRefFor(args(0))).asInstanceOf[AnyRef] //Force boxing of the boolean
      case "hashCode" ⇒ actor.hashCode.asInstanceOf[AnyRef]
      case _ ⇒
        MethodCall(application, method, args) match {
          case m if m.isOneWay        ⇒ actor ! m; null //Null return value
          case m if m.returnsFuture_? ⇒ actor ? m
          case m if m.returnsJOption_? || m.returnsOption_? ⇒
            val f = actor ? m
            try { f.await } catch { case _: FutureTimeoutException ⇒ }
            f.value match {
              case None | Some(Right(null))     ⇒ if (m.returnsJOption_?) JOption.none[Any] else None
              case Some(Right(joption: AnyRef)) ⇒ joption
              case Some(Left(ex))               ⇒ throw ex
            }
          case m ⇒
            (actor ? m).get.asInstanceOf[AnyRef]
        }
    }
  }
}<|MERGE_RESOLUTION|>--- conflicted
+++ resolved
@@ -267,14 +267,9 @@
 
   private[akka] class TypedActor[R <: AnyRef, T <: R](val proxyVar: AtomVar[R], createInstance: ⇒ T) extends Actor {
 
-<<<<<<< HEAD
-    override def preStart = application.registry.registerTypedActor(self, proxyVar.get) //Make sure actor registry knows about this actor
-    override def postStop = application.registry.unregisterTypedActor(self, proxyVar.get)
-=======
     // FIXME TypedActor register/unregister on postStop/preStart
-    // override def preStart = Actor.registry.registerTypedActor(self, proxyVar.get) //Make sure actor registry knows about this actor
-    // override def postStop = Actor.registry.unregisterTypedActor(self, proxyVar.get)
->>>>>>> 963ea0d9
+    // override def preStart = application.registry.registerTypedActor(self, proxyVar.get) //Make sure actor registry knows about this actor
+    // override def postStop = application.registry.unregisterTypedActor(self, proxyVar.get)
 
     val me = createInstance
     def receive = {
