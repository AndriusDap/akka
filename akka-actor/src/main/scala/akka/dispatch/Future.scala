/**
 *  Copyright (C) 2009-2012 Typesafe Inc. <http://www.typesafe.com>
 */

package akka.dispatch

import akka.AkkaException
import akka.event.Logging.Error
import akka.util.Timeout
import scala.Option
import akka.japi.{ Procedure, Function ⇒ JFunc, Option ⇒ JOption }

import scala.util.continuations._

import java.util.concurrent.TimeUnit.{ NANOSECONDS, MILLISECONDS }
import java.lang.{ Iterable ⇒ JIterable }
import java.util.{ LinkedList ⇒ JLinkedList }

import scala.annotation.tailrec
import scala.collection.mutable.Stack
import akka.util.{ Switch, Duration, BoxedType }
import java.util.concurrent.atomic.{ AtomicReferenceFieldUpdater, AtomicInteger, AtomicBoolean }
import akka.dispatch.Await.CanAwait
import java.util.concurrent._
import akka.actor.ActorSystem

object Await {
  sealed trait CanAwait

  trait Awaitable[+T] {
    /**
     * Should throw java.util.concurrent.TimeoutException if times out
     * This method should not be called directly.
     */
    def ready(atMost: Duration)(implicit permit: CanAwait): this.type

    /**
     * Throws exceptions if cannot produce a T within the specified time
     * This method should not be called directly.
     */
    def result(atMost: Duration)(implicit permit: CanAwait): T
  }

  private[this] implicit final val permit = new CanAwait {}

  def ready[T <: Awaitable[_]](awaitable: T, atMost: Duration): T = awaitable.ready(atMost)
  def result[T](awaitable: Awaitable[T], atMost: Duration): T = awaitable.result(atMost)
}

/**
 * Futures is the Java API for Futures and Promises
 */
object Futures {

  /**
   * Java API, equivalent to Future.apply
   */
  def future[T](body: Callable[T], executor: ExecutionContext): Future[T] = Future(body.call)(executor)

  /**
   * Java API, equivalent to Promise.apply
   */
  def promise[T](executor: ExecutionContext): Promise[T] = Promise[T]()(executor)

  /**
   * Java API, creates an already completed Promise with the specified exception
   */
  def failed[T](exception: Throwable, executor: ExecutionContext): Promise[T] = Promise.failed(exception)(executor)

  /**
   * Java API, Creates an already completed Promise with the specified result
   */
  def successful[T](result: T, executor: ExecutionContext): Promise[T] = Promise.successful(result)(executor)

  /**
   * Java API.
   * Returns a Future that will hold the optional result of the first Future with a result that matches the predicate
   */
  def find[T <: AnyRef](futures: JIterable[Future[T]], predicate: JFunc[T, java.lang.Boolean], executor: ExecutionContext): Future[JOption[T]] = {
    Future.find[T]((scala.collection.JavaConversions.iterableAsScalaIterable(futures)))(predicate.apply(_))(executor).map(JOption.fromScalaOption(_))
  }

  /**
   * Java API.
   * Returns a Future to the result of the first future in the list that is completed
   */
  def firstCompletedOf[T <: AnyRef](futures: JIterable[Future[T]], executor: ExecutionContext): Future[T] =
    Future.firstCompletedOf(scala.collection.JavaConversions.iterableAsScalaIterable(futures))(executor)

  /**
   * Java API
   * A non-blocking fold over the specified futures, with the start value of the given zero.
   * The fold is performed on the thread where the last future is completed,
   * the result will be the first failure of any of the futures, or any failure in the actual fold,
   * or the result of the fold.
   */
  def fold[T <: AnyRef, R <: AnyRef](zero: R, futures: JIterable[Future[T]], fun: akka.japi.Function2[R, T, R], executor: ExecutionContext): Future[R] =
    Future.fold(scala.collection.JavaConversions.iterableAsScalaIterable(futures))(zero)(fun.apply)(executor)

  /**
   * Java API.
   * Initiates a fold over the supplied futures where the fold-zero is the result value of the Future that's completed first
   */
  def reduce[T <: AnyRef, R >: T](futures: JIterable[Future[T]], fun: akka.japi.Function2[R, T, R], executor: ExecutionContext): Future[R] =
    Future.reduce[T, R](scala.collection.JavaConversions.iterableAsScalaIterable(futures))(fun.apply)(executor)

  /**
   * Java API.
   * Simple version of Future.traverse. Transforms a JIterable[Future[A]] into a Future[JIterable[A]].
   * Useful for reducing many Futures into a single Future.
   */
  def sequence[A](in: JIterable[Future[A]], executor: ExecutionContext): Future[JIterable[A]] = {
    implicit val d = executor
    scala.collection.JavaConversions.iterableAsScalaIterable(in).foldLeft(Future(new JLinkedList[A]()))((fr, fa) ⇒
      for (r ← fr; a ← fa) yield {
        r add a
        r
      })
  }

  /**
   * Java API.
   * Transforms a JIterable[A] into a Future[JIterable[B]] using the provided Function A ⇒ Future[B].
   * This is useful for performing a parallel map. For example, to apply a function to all items of a list
   * in parallel.
   */
  def traverse[A, B](in: JIterable[A], fn: JFunc[A, Future[B]], executor: ExecutionContext): Future[JIterable[B]] = {
    implicit val d = executor
    scala.collection.JavaConversions.iterableAsScalaIterable(in).foldLeft(Future(new JLinkedList[B]())) { (fr, a) ⇒
      val fb = fn(a)
      for (r ← fr; b ← fb) yield { r add b; r }
    }
  }
}

object Future {

  /**
   * This method constructs and returns a Future that will eventually hold the result of the execution of the supplied body
   * The execution is performed by the specified Dispatcher.
   */
  def apply[T](body: ⇒ T)(implicit executor: ExecutionContext): Future[T] = {
    val promise = Promise[T]()
    executor.execute(new Runnable {
      def run =
        promise complete {
          try {
            Right(body)
          } catch {
            // TODO catching all and continue isn't good for OOME, ticket #1418
            case e ⇒ Left(e)
          }
        }
    })
    promise
  }

  import scala.collection.mutable.Builder
  import scala.collection.generic.CanBuildFrom

  /**
   * Simple version of Futures.traverse. Transforms a Traversable[Future[A]] into a Future[Traversable[A]].
   * Useful for reducing many Futures into a single Future.
   */
  def sequence[A, M[_] <: Traversable[_]](in: M[Future[A]])(implicit cbf: CanBuildFrom[M[Future[A]], A, M[A]], executor: ExecutionContext): Future[M[A]] =
    in.foldLeft(Promise.successful(cbf(in)): Future[Builder[A, M[A]]])((fr, fa) ⇒ for (r ← fr; a ← fa.asInstanceOf[Future[A]]) yield (r += a)).map(_.result)

  /**
   * Returns a Future to the result of the first future in the list that is completed
   */
  def firstCompletedOf[T](futures: Traversable[Future[T]])(implicit executor: ExecutionContext): Future[T] = {
    val futureResult = Promise[T]()

    val completeFirst: Either[Throwable, T] ⇒ Unit = futureResult complete _
    futures.foreach(_ onComplete completeFirst)

    futureResult
  }

  /**
   * Returns a Future that will hold the optional result of the first Future with a result that matches the predicate
   */
  def find[T](futures: Traversable[Future[T]])(predicate: T ⇒ Boolean)(implicit executor: ExecutionContext): Future[Option[T]] = {
    if (futures.isEmpty) Promise.successful[Option[T]](None)
    else {
      val result = Promise[Option[T]]()
      val ref = new AtomicInteger(futures.size)
      val search: Either[Throwable, T] ⇒ Unit = v ⇒ try {
        v match {
          case Right(r) ⇒ if (predicate(r)) result success Some(r)
          case _        ⇒
        }
      } finally {
        if (ref.decrementAndGet == 0)
          result success None
      }

      futures.foreach(_ onComplete search)

      result
    }
  }

  /**
   * A non-blocking fold over the specified futures, with the start value of the given zero.
   * The fold is performed on the thread where the last future is completed,
   * the result will be the first failure of any of the futures, or any failure in the actual fold,
   * or the result of the fold.
   * Example:
   * <pre>
   *   val result = Await.result(Future.fold(futures)(0)(_ + _), 5 seconds)
   * </pre>
   */
  def fold[T, R](futures: Traversable[Future[T]])(zero: R)(foldFun: (R, T) ⇒ R)(implicit executor: ExecutionContext): Future[R] = {
    if (futures.isEmpty) Promise.successful(zero)
    else sequence(futures).map(_.foldLeft(zero)(foldFun))
  }

  /**
   * Initiates a fold over the supplied futures where the fold-zero is the result value of the Future that's completed first
   * Example:
   * <pre>
   *   val result = Await.result(Futures.reduce(futures)(_ + _), 5 seconds)
   * </pre>
   */
  def reduce[T, R >: T](futures: Traversable[Future[T]])(op: (R, T) ⇒ R)(implicit executor: ExecutionContext): Future[R] = {
    if (futures.isEmpty) Promise[R].failure(new NoSuchElementException("reduce attempted on empty collection"))
    else sequence(futures).map(_ reduceLeft op)
  }
  /**
   * Transforms a Traversable[A] into a Future[Traversable[B]] using the provided Function A ⇒ Future[B].
   * This is useful for performing a parallel map. For example, to apply a function to all items of a list
   * in parallel:
   * <pre>
   * val myFutureList = Future.traverse(myList)(x ⇒ Future(myFunc(x)))
   * </pre>
   */
  def traverse[A, B, M[_] <: Traversable[_]](in: M[A])(fn: A ⇒ Future[B])(implicit cbf: CanBuildFrom[M[A], B, M[B]], executor: ExecutionContext): Future[M[B]] =
    in.foldLeft(Promise.successful(cbf(in)): Future[Builder[B, M[B]]]) { (fr, a) ⇒
      val fb = fn(a.asInstanceOf[A])
      for (r ← fr; b ← fb) yield (r += b)
    }.map(_.result)

  /**
   * Captures a block that will be transformed into 'Continuation Passing Style' using Scala's Delimited
   * Continuations plugin.
   *
   * Within the block, the result of a Future may be accessed by calling Future.apply. At that point
   * execution is suspended with the rest of the block being stored in a continuation until the result
   * of the Future is available. If an Exception is thrown while processing, it will be contained
   * within the resulting Future.
   *
   * This allows working with Futures in an imperative style without blocking for each result.
   *
   * Completing a Future using 'Promise << Future' will also suspend execution until the
   * value of the other Future is available.
   *
   * The Delimited Continuations compiler plugin must be enabled in order to use this method.
   */
  def flow[A](body: ⇒ A @cps[Future[Any]])(implicit executor: ExecutionContext): Future[A] = {
    val future = Promise[A]
    dispatchTask({ () ⇒
      (reify(body) foreachFull (future success, future failure): Future[Any]) onFailure {
        case e: Exception ⇒ future failure e
      }
    }, true)
    future
  }

  /**
   * Signals that the current thread of execution will potentially engage
   * in blocking calls after the call to this method, giving the system a
   * chance to spawn new threads, reuse old threads or otherwise, to prevent
   * starvation and/or unfairness.
   *
   * Assures that any Future tasks initiated in the current thread will be
   * executed asynchronously, including any tasks currently queued to be
   * executed in the current thread. This is needed if the current task may
   * block, causing delays in executing the remaining tasks which in some
   * cases may cause a deadlock.
   *
   * Note: Calling 'Await.result(future)' or 'Await.ready(future)' will automatically trigger this method.
   *
   * For example, in the following block of code the call to 'latch.open'
   * might not be executed until after the call to 'latch.await', causing
   * a deadlock. By adding 'Future.blocking()' the call to 'latch.open'
   * will instead be dispatched separately from the current block, allowing
   * it to be run in parallel:
   * <pre>
   * val latch = new StandardLatch
   * val future = Future() map { _ ⇒
   *   Future.blocking()
   *   val nested = Future()
   *   nested foreach (_ ⇒ latch.open)
   *   latch.await
   * }
   * </pre>
   */
  def blocking(implicit executor: ExecutionContext): Unit =
    _taskStack.get match {
      case stack if (stack ne null) && stack.nonEmpty ⇒
        val tasks = stack.elems
        stack.clear()
        _taskStack.remove()
        dispatchTask(() ⇒ _taskStack.get.elems = tasks, true)
      case _ ⇒ _taskStack.remove()
    }

  private val _taskStack = new ThreadLocal[Stack[() ⇒ Unit]]()

  /**
   * Internal API, do not call
   */
  private[akka] def dispatchTask(task: () ⇒ Unit, force: Boolean = false)(implicit executor: ExecutionContext): Unit =
    _taskStack.get match {
      case stack if (stack ne null) && !force ⇒ stack push task
      case _ ⇒ executor.execute(
        new Runnable {
          def run =
            try {
<<<<<<< HEAD
              val taskStack = Stack.empty[() ⇒ Unit]
              taskStack push task
              _taskStack set Some(taskStack)
=======
              val taskStack = Stack[() ⇒ Unit](task)
              _taskStack set taskStack
>>>>>>> 651a426d
              while (taskStack.nonEmpty) {
                val next = taskStack.pop()
                try {
                  next.apply()
                } catch {
                  case e ⇒
                    // TODO catching all and continue isn't good for OOME, ticket #1418
                    executor match {
                      case m: MessageDispatcher ⇒
                        m.prerequisites.eventStream.publish(Error(e, "Future.dispatchTask", this.getClass, e.getMessage))
                      case other ⇒
                        e.printStackTrace()
                    }
                }
              }
            } finally { _taskStack.remove() }
        })
    }
}

sealed trait Future[+T] extends japi.Future[T] with Await.Awaitable[T] {

  implicit def executor: ExecutionContext

  protected final def resolve[X](source: Either[Throwable, X]): Either[Throwable, X] = source match {
    case Left(t: scala.runtime.NonLocalReturnControl[_]) ⇒ Right(t.value.asInstanceOf[X])
    case Left(t: InterruptedException) ⇒ Left(new RuntimeException("Boxed InterruptedException", t))
    case _ ⇒ source
  }

  /**
   * @returns a new Future that will contain a tuple containing the successful result of this and that Future.
   * If this or that fail, they will race to complete the returned Future with their failure.
   * The returned Future will not be completed if neither this nor that are completed.
   */
  def zip[U](that: Future[U]): Future[(T, U)] = {
    val p = Promise[(T, U)]()
    onComplete {
      case Left(t)  ⇒ p failure t
      case Right(r) ⇒ that onSuccess { case r2 ⇒ p success ((r, r2)) }
    }
    that onFailure { case f ⇒ p failure f }
    p
  }

  /**
   * For use only within a Future.flow block or another compatible Delimited Continuations reset block.
   *
   * Returns the result of this Future without blocking, by suspending execution and storing it as a
   * continuation until the result is available.
   */
  def apply(): T @cps[Future[Any]] = shift(this flatMap (_: T ⇒ Future[Any]))

  /**
   * Tests whether this Future has been completed.
   */
  def isCompleted: Boolean

  /**
   * The contained value of this Future. Before this Future is completed
   * the value will be None. After completion the value will be Some(Right(t))
   * if it contains a valid result, or Some(Left(error)) if it contains
   * an exception.
   */
  def value: Option[Either[Throwable, T]]

  /**
   * When this Future is completed, apply the provided function to the
   * Future. If the Future has already been completed, this will apply
   * immediately. Multiple
   * callbacks may be registered; there is no guarantee that they will be
   * executed in a particular order.
   */
  def onComplete(func: Either[Throwable, T] ⇒ Unit): this.type

  /**
   * When the future is completed with a valid result, apply the provided
   * PartialFunction to the result. See `onComplete` for more details.
   * <pre>
   *   future onSuccess {
   *     case Foo ⇒ target ! "foo"
   *     case Bar ⇒ target ! "bar"
   *   }
   * </pre>
   */
  final def onSuccess[U](pf: PartialFunction[T, U]): this.type = onComplete {
    case Right(r) if pf isDefinedAt r ⇒ pf(r)
    case _                            ⇒
  }

  /**
   * When the future is completed with an exception, apply the provided
   * PartialFunction to the exception. See `onComplete` for more details.
   * <pre>
   *   future onFailure {
   *     case NumberFormatException ⇒ target ! "wrong format"
   *   }
   * </pre>
   */
  final def onFailure[U](pf: PartialFunction[Throwable, U]): this.type = onComplete {
    case Left(ex) if pf isDefinedAt ex ⇒ pf(ex)
    case _                             ⇒
  }

  /**
   * Returns a failure projection of this Future
   * If `this` becomes completed with a failure, that failure will be the success of the returned Future
   * If `this` becomes completed with a result, then the returned future will fail with a NoSuchElementException
   */
  final def failed: Future[Throwable] = {
    val p = Promise[Throwable]()
    this.onComplete {
      case Left(t)  ⇒ p success t
      case Right(r) ⇒ p failure new NoSuchElementException("Future.failed not completed with a throwable. Instead completed with: " + r)
    }
    p
  }

  /**
   * Returns a new Future that will either hold the successful value of this Future,
   * or, it this Future fails, it will hold the result of "that" Future.
   */
  def or[U >: T](that: Future[U]): Future[U] = {
    val p = Promise[U]()
    onComplete {
      case r @ Right(_) ⇒ p complete r
      case _            ⇒ p completeWith that
    }
    p
  }

  /**
   * Creates a new Future that will handle any matching Throwable that this
   * Future might contain. If there is no match, or if this Future contains
   * a valid result then the new Future will contain the same.
   * Example:
   * <pre>
   * Future(6 / 0) recover { case e: ArithmeticException ⇒ 0 } // result: 0
   * Future(6 / 0) recover { case e: NotFoundException   ⇒ 0 } // result: exception
   * Future(6 / 2) recover { case e: ArithmeticException ⇒ 0 } // result: 3
   * </pre>
   */
  final def recover[A >: T](pf: PartialFunction[Throwable, A]): Future[A] = {
    val future = Promise[A]()
    onComplete {
      case Left(e) if pf isDefinedAt e ⇒ future.complete(try { Right(pf(e)) } catch { case x: Exception ⇒ Left(x) })
      case otherwise                   ⇒ future complete otherwise
    }
    future
  }

  /**
   * Creates a new Future by applying a function to the successful result of
   * this Future. If this Future is completed with an exception then the new
   * Future will also contain this exception.
   * Example:
   * <pre>
   * val future1 = for {
   *   a: Int    <- actor ? "Hello" // returns 5
   *   b: String <- actor ? a       // returns "10"
   *   c: String <- actor ? 7       // returns "14"
   * } yield b + "-" + c
   * </pre>
   */
  final def map[A](f: T ⇒ A): Future[A] = {
    val future = Promise[A]()
    onComplete {
      case l: Left[_, _] ⇒ future complete l.asInstanceOf[Either[Throwable, A]]
      case Right(res) ⇒
        future complete (try {
          Right(f(res))
        } catch {
          case e ⇒
            logError("Future.map", e)
            Left(e)
        })
    }
    future
  }

  /**
   * Creates a new Future[A] which is completed with this Future's result if
   * that conforms to A's erased type or a ClassCastException otherwise.
   */
  final def mapTo[A](implicit m: Manifest[A]): Future[A] = {
    val fa = Promise[A]()
    onComplete {
      case l: Left[_, _] ⇒ fa complete l.asInstanceOf[Either[Throwable, A]]
      case Right(t) ⇒
        fa complete (try {
          Right(BoxedType(m.erasure).cast(t).asInstanceOf[A])
        } catch {
          case e: ClassCastException ⇒ Left(e)
        })
    }
    fa
  }

  /**
   * Creates a new Future by applying a function to the successful result of
   * this Future, and returns the result of the function as the new Future.
   * If this Future is completed with an exception then the new Future will
   * also contain this exception.
   * Example:
   * <pre>
   * val future1 = for {
   *   a: Int    <- actor ? "Hello" // returns 5
   *   b: String <- actor ? a       // returns "10"
   *   c: String <- actor ? 7       // returns "14"
   * } yield b + "-" + c
   * </pre>
   */
  final def flatMap[A](f: T ⇒ Future[A]): Future[A] = {
    val p = Promise[A]()

    onComplete {
      case l: Left[_, _] ⇒ p complete l.asInstanceOf[Either[Throwable, A]]
      case Right(r) ⇒
        try {
          p completeWith f(r)
        } catch {
          case e ⇒
            p complete Left(e)
            logError("Future.flatMap", e)
        }
    }
    p
  }

  /**
   * Same as onSuccess { case r => f(r) } but is also used in for-comprehensions
   */
  final def foreach(f: T ⇒ Unit): Unit = onComplete {
    case Right(r) ⇒ f(r)
    case _        ⇒
  }

  /**
   * Used by for-comprehensions
   */
  final def withFilter(p: T ⇒ Boolean) = new FutureWithFilter[T](this, p)

  final class FutureWithFilter[+A](self: Future[A], p: A ⇒ Boolean) {
    def foreach(f: A ⇒ Unit): Unit = self filter p foreach f
    def map[B](f: A ⇒ B): Future[B] = self filter p map f
    def flatMap[B](f: A ⇒ Future[B]): Future[B] = self filter p flatMap f
    def withFilter(q: A ⇒ Boolean): FutureWithFilter[A] = new FutureWithFilter[A](self, x ⇒ p(x) && q(x))
  }

  /**
   * Returns a new Future that will hold the successful result of this Future if it matches
   * the given predicate, if it doesn't match, the resulting Future will be a failed Future
   * with a MatchError, of if this Future fails, that failure will be propagated to the returned Future
   */
  final def filter(pred: T ⇒ Boolean): Future[T] = {
    val p = Promise[T]()
    onComplete {
      case l: Left[_, _] ⇒ p complete l.asInstanceOf[Either[Throwable, T]]
      case r @ Right(res) ⇒ p complete (try {
        if (pred(res)) r else Left(new MatchError(res))
      } catch {
        case e ⇒
          logError("Future.filter", e)
          Left(e)
      })
    }
    p
  }

  protected def logError(msg: String, problem: Throwable): Unit = {
    executor match {
      case m: MessageDispatcher ⇒ m.prerequisites.eventStream.publish(Error(problem, msg, this.getClass, problem.getMessage))
      case other                ⇒ problem.printStackTrace()
    }
  }
}

object Promise {
  /**
   * Creates a non-completed Promise
   *
   * Scala API
   */
  def apply[A]()(implicit executor: ExecutionContext): Promise[A] = new DefaultPromise[A]()

  /**
   * Creates an already completed Promise with the specified exception
   */
  def failed[T](exception: Throwable)(implicit executor: ExecutionContext): Promise[T] = new KeptPromise[T](Left(exception))

  /**
   * Creates an already completed Promise with the specified result
   */
  def successful[T](result: T)(implicit executor: ExecutionContext): Promise[T] = new KeptPromise[T](Right(result))
}

/**
 * Essentially this is the Promise (or write-side) of a Future (read-side).
 */
trait Promise[T] extends Future[T] {

  /**
   * Returns the Future associated with this Promise
   */
  def future: Future[T] = this

  /**
   * Completes this Promise with the specified result, if not already completed.
   * @return whether this call completed the Promise
   */
  def tryComplete(value: Either[Throwable, T]): Boolean

  /**
   * Completes this Promise with the specified result, if not already completed.
   * @return this
   */
  final def complete(value: Either[Throwable, T]): this.type = { tryComplete(value); this }

  /**
   * Completes this Promise with the specified result, if not already completed.
   * @return this
   */
  final def success(result: T): this.type = complete(Right(result))

  /**
   * Completes this Promise with the specified exception, if not already completed.
   * @return this
   */
  final def failure(exception: Throwable): this.type = complete(Left(exception))

  /**
   * Completes this Promise with the specified other Future, when that Future is completed,
   * unless this Promise has already been completed.
   * @return this.
   */
  final def completeWith(other: Future[T]): this.type = {
    other onComplete { complete(_) }
    this
  }

  final def <<(value: T): Future[T] @cps[Future[Any]] = shift { cont: (Future[T] ⇒ Future[Any]) ⇒ cont(complete(Right(value))) }

  final def <<(other: Future[T]): Future[T] @cps[Future[Any]] = shift { cont: (Future[T] ⇒ Future[Any]) ⇒
    val fr = Promise[Any]()
    val thisPromise = this
    thisPromise completeWith other onComplete { v ⇒
      try {
        fr completeWith cont(thisPromise)
      } catch {
        case e ⇒
          logError("Promise.completeWith", e)
          fr failure e
      }
    }
    fr
  }

  final def <<(stream: PromiseStreamOut[T]): Future[T] @cps[Future[Any]] = shift { cont: (Future[T] ⇒ Future[Any]) ⇒
    val fr = Promise[Any]()
    val f = stream.dequeue(this)
    f.onComplete { _ ⇒
      try {
        fr completeWith cont(f)
      } catch {
        case e ⇒
          logError("Promise.completeWith", e)
          fr failure e
      }
    }
    fr
  }
}

//Companion object to FState, just to provide a cheap, immutable default entry
private[dispatch] object DefaultPromise {
  def EmptyPending[T](): List[T] = Nil
}

/**
 * The default concrete Future implementation.
 */
class DefaultPromise[T](implicit val executor: ExecutionContext) extends AbstractPromise with Promise[T] {
  self ⇒

  protected final def tryAwait(atMost: Duration): Boolean = {
    Future.blocking

    @tailrec
    def awaitUnsafe(waitTimeNanos: Long): Boolean = {
      if (!isCompleted && waitTimeNanos > 0) {
        val ms = NANOSECONDS.toMillis(waitTimeNanos)
        val ns = (waitTimeNanos % 1000000l).toInt //As per object.wait spec
        val start = System.nanoTime()
        try { synchronized { if (!isCompleted) wait(ms, ns) } } catch { case e: InterruptedException ⇒ }

        awaitUnsafe(waitTimeNanos - (System.nanoTime() - start))
      } else isCompleted
    }
    awaitUnsafe(if (atMost.isFinite) atMost.toNanos else Long.MaxValue)
  }

  def ready(atMost: Duration)(implicit permit: CanAwait): this.type =
    if (isCompleted || tryAwait(atMost)) this
    else throw new TimeoutException("Futures timed out after [" + atMost.toMillis + "] milliseconds")

  def result(atMost: Duration)(implicit permit: CanAwait): T =
    ready(atMost).value.get match {
      case Left(e)  ⇒ throw e
      case Right(r) ⇒ r
    }

  def value: Option[Either[Throwable, T]] = getState match {
    case _: List[_]      ⇒ None
    case c: Either[_, _] ⇒ Some(c.asInstanceOf[Either[Throwable, T]])
  }

  def isCompleted(): Boolean = getState match {
    case _: Either[_, _] ⇒ true
    case _               ⇒ false
  }

  @inline
  private[this] final def updater = AbstractPromise.updater.asInstanceOf[AtomicReferenceFieldUpdater[AbstractPromise, AnyRef]]

  @inline
  protected final def updateState(oldState: AnyRef, newState: AnyRef): Boolean = updater.compareAndSet(this, oldState, newState)

  @inline
  protected final def getState: AnyRef = updater.get(this)

  def tryComplete(value: Either[Throwable, T]): Boolean = {
    val callbacks: List[Either[Throwable, T] ⇒ Unit] = {
      try {
        @tailrec
        def tryComplete(v: Either[Throwable, T]): List[Either[Throwable, T] ⇒ Unit] = {
          getState match {
            case raw: List[_] ⇒
              val cur = raw.asInstanceOf[List[Either[Throwable, T] ⇒ Unit]]
              if (updateState(cur, v)) cur else tryComplete(v)
            case _ ⇒ null
          }
        }
        tryComplete(resolve(value))
      } finally {
        synchronized { notifyAll() } //Notify any evil blockers
      }
    }

    callbacks match {
      case null             ⇒ false
      case cs if cs.isEmpty ⇒ true
      case cs               ⇒ Future.dispatchTask(() ⇒ cs.foreach(f ⇒ notifyCompleted(f, value))); true
    }
  }

  def onComplete(func: Either[Throwable, T] ⇒ Unit): this.type = {
    @tailrec //Returns whether the future has already been completed or not
    def tryAddCallback(): Either[Throwable, T] = {
      val cur = getState
      cur match {
        case r: Either[_, _]    ⇒ r.asInstanceOf[Either[Throwable, T]]
        case listeners: List[_] ⇒ if (updateState(listeners, func :: listeners)) null else tryAddCallback()
      }
    }

    tryAddCallback() match {
      case null ⇒ this
      case completed ⇒
        Future.dispatchTask(() ⇒ notifyCompleted(func, completed))
        this
    }
  }

  private final def notifyCompleted(func: Either[Throwable, T] ⇒ Unit, result: Either[Throwable, T]) {
    try { func(result) } catch { case e ⇒ logError("Future onComplete-callback raised an exception", e) }
  }
}

/**
 * An already completed Future is seeded with it's result at creation, is useful for when you are participating in
 * a Future-composition but you already have a value to contribute.
 */
final class KeptPromise[T](suppliedValue: Either[Throwable, T])(implicit val executor: ExecutionContext) extends Promise[T] {
  val value = Some(resolve(suppliedValue))

  def tryComplete(value: Either[Throwable, T]): Boolean = false
  def onComplete(func: Either[Throwable, T] ⇒ Unit): this.type = {
    val completedAs = value.get
    Future dispatchTask (() ⇒ func(completedAs))
    this
  }
  def isCompleted(): Boolean = true
  def ready(atMost: Duration)(implicit permit: CanAwait): this.type = this
  def result(atMost: Duration)(implicit permit: CanAwait): T = value.get match {
    case Left(e)  ⇒ throw e
    case Right(r) ⇒ r
  }
}<|MERGE_RESOLUTION|>--- conflicted
+++ resolved
@@ -318,14 +318,11 @@
         new Runnable {
           def run =
             try {
-<<<<<<< HEAD
+
               val taskStack = Stack.empty[() ⇒ Unit]
               taskStack push task
               _taskStack set Some(taskStack)
-=======
-              val taskStack = Stack[() ⇒ Unit](task)
-              _taskStack set taskStack
->>>>>>> 651a426d
+
               while (taskStack.nonEmpty) {
                 val next = taskStack.pop()
                 try {
