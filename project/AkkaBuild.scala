--- conflicted
+++ resolved
@@ -476,8 +476,6 @@
   // Test
 
   object Test {
-<<<<<<< HEAD
-    val camelSpring = "org.apache.camel"        % "camel-spring"        % V.Camel      % "test" // ApacheV2
     val commonsColl = "commons-collections"     % "commons-collections" % "3.2.1"      % "test" // ApacheV2
     val commonsMath = "org.apache.commons"      % "commons-math"        % "2.1"        % "test" // ApacheV2
     val jetty       = "org.eclipse.jetty"       % "jetty-server"        % V.Jetty      % "test" // Eclipse license
@@ -489,18 +487,5 @@
     val scalatest   = "org.scalatest"           % "scalatest_2.9.0"     % V.Scalatest  % "test" // ApacheV2
     val scalacheck  = "org.scala-tools.testing" % "scalacheck_2.9.0"    % "1.9"        % "test" // New BSD
     val sjsonTest   = "net.debasishg"          %% "sjson"               % "0.11"       % "test" // ApacheV2
-=======
-    val commonsColl = "commons-collections" % "commons-collections" % "3.2.1"      % "test" // ApacheV2
-    val commonsMath = "org.apache.commons"  % "commons-math"        % "2.1"        % "test" // ApacheV2
-    val jetty       = "org.eclipse.jetty"   % "jetty-server"        % V.Jetty      % "test" // Eclipse license
-    val jettyWebapp = "org.eclipse.jetty"   % "jetty-webapp"        % V.Jetty      % "test" // Eclipse license
-    val junit       = "junit"               % "junit"               % "4.5"        % "test" // Common Public License 1.0
-    val logback     = "ch.qos.logback"      % "logback-classic"     % V.Logback    % "test" // EPL 1.0 / LGPL 2.1
-    val mockito     = "org.mockito"         % "mockito-all"         % "1.8.1"      % "test" // MIT
-    val multiverse  = "org.multiverse"      % "multiverse-alpha"    % V.Multiverse % "test" // ApacheV2
-    val scalatest   = "org.scalatest"       % "scalatest_2.9.0"     % V.Scalatest  % "test" // ApacheV2
-    val scalacheck  = "org.scala-tools.testing" % "scalacheck_2.9.0" % "1.9"       % "test" // New BSD
-    val sjsonTest   = "net.debasishg"       %% "sjson"              % "0.11"       % "test" // ApacheV2
->>>>>>> 650e78b2
   }
 }