/**
 * Copyright (C) 2014 Typesafe Inc. <http://www.typesafe.com>
 */
package akka.stream.scaladsl

import akka.event.LoggingAdapter
import akka.stream.Attributes._
import akka.stream._
import akka.stream.impl.Stages.{ DirectProcessor, StageModule, SymbolicGraphStage }
import akka.stream.impl.StreamLayout.{ EmptyModule, Module }
<<<<<<< HEAD
import akka.stream.impl._
import akka.stream.impl.fusing.{ DropWithin, GroupedWithin, MapAsync, MapAsyncUnordered, TakeWithin }
import akka.stream.stage.AbstractStage.{ PushPullGraphStage, PushPullGraphStageWithMaterializedValue }
=======
import akka.stream.impl.fusing._
import akka.stream.impl.{ ReactiveStreamsCompliance, ConstantFun, Stages, StreamLayout, Timers }
import akka.stream.stage.AbstractStage.{ PushPullGraphStageWithMaterializedValue, PushPullGraphStage }
>>>>>>> 5aa83594
import akka.stream.stage._
import org.reactivestreams.{ Processor, Publisher, Subscriber, Subscription }
import scala.annotation.unchecked.uncheckedVariance
import scala.collection.immutable
import scala.concurrent.Future
import scala.concurrent.duration.{ Duration, FiniteDuration }
import scala.language.higherKinds
import akka.stream.impl.fusing.FlattenMerge
import akka.stream.impl.SubFlowImpl
import akka.stream.impl.fusing.GraphInterpreter

/**
 * A `Flow` is a set of stream processing steps that has one open input and one open output.
 */
final class Flow[-In, +Out, +Mat](private[stream] override val module: Module)
  extends FlowOpsMat[Out, Mat] with Graph[FlowShape[In, Out], Mat] {

  override val shape: FlowShape[In, Out] = module.shape.asInstanceOf[FlowShape[In, Out]]

  override type Repr[+O] = Flow[In @uncheckedVariance, O, Mat @uncheckedVariance]
  override type ReprMat[+O, +M] = Flow[In @uncheckedVariance, O, M]

  override type Closed = Sink[In @uncheckedVariance, Mat @uncheckedVariance]
  override type ClosedMat[+M] = Sink[In @uncheckedVariance, M]

  private[stream] def isIdentity: Boolean = this.module eq Stages.identityGraph.module

  override def via[T, Mat2](flow: Graph[FlowShape[Out, T], Mat2]): Repr[T] = viaMat(flow)(Keep.left)

  override def viaMat[T, Mat2, Mat3](flow: Graph[FlowShape[Out, T], Mat2])(combine: (Mat, Mat2) ⇒ Mat3): Flow[In, T, Mat3] =
    if (this.isIdentity) {
      Flow.fromGraph(flow.asInstanceOf[Graph[FlowShape[In, T], Mat2]])
        .mapMaterializedValue(combine(().asInstanceOf[Mat], _))
    } else {
      val flowCopy = flow.module.carbonCopy
      new Flow(
        module
          .fuse(flowCopy, shape.outlet, flowCopy.shape.inlets.head, combine)
          .replaceShape(FlowShape(shape.inlet, flowCopy.shape.outlets.head)))
    }

  /**
   * Connect this [[Flow]] to a [[Sink]], concatenating the processing steps of both.
   * {{{
   *     +----------------------------+
   *     | Resulting Sink             |
   *     |                            |
   *     |  +------+        +------+  |
   *     |  |      |        |      |  |
   * In ~~> | flow | ~Out~> | sink |  |
   *     |  |      |        |      |  |
   *     |  +------+        +------+  |
   *     +----------------------------+
   * }}}
   * The materialized value of the combined [[Sink]] will be the materialized
   * value of the current flow (ignoring the given Sink’s value), use
   * [[Flow#toMat[Mat2* toMat]] if a different strategy is needed.
   */
  def to[Mat2](sink: Graph[SinkShape[Out], Mat2]): Sink[In, Mat] = toMat(sink)(Keep.left)

  /**
   * Connect this [[Flow]] to a [[Sink]], concatenating the processing steps of both.
   * {{{
   *     +----------------------------+
   *     | Resulting Sink             |
   *     |                            |
   *     |  +------+        +------+  |
   *     |  |      |        |      |  |
   * In ~~> | flow | ~Out~> | sink |  |
   *     |  |      |        |      |  |
   *     |  +------+        +------+  |
   *     +----------------------------+
   * }}}
   * The `combine` function is used to compose the materialized values of this flow and that
   * Sink into the materialized value of the resulting Sink.
   */
  def toMat[Mat2, Mat3](sink: Graph[SinkShape[Out], Mat2])(combine: (Mat, Mat2) ⇒ Mat3): Sink[In, Mat3] = {
    if (isIdentity)
      Sink.fromGraph(sink.asInstanceOf[Graph[SinkShape[In], Mat2]])
        .mapMaterializedValue(combine(().asInstanceOf[Mat], _))
    else {
      val sinkCopy = sink.module.carbonCopy
      new Sink(
        module
          .fuse(sinkCopy, shape.outlet, sinkCopy.shape.inlets.head, combine)
          .replaceShape(SinkShape(shape.inlet)))
    }
  }

  /**
   * Transform the materialized value of this Flow, leaving all other properties as they were.
   */
  def mapMaterializedValue[Mat2](f: Mat ⇒ Mat2): ReprMat[Out, Mat2] =
    new Flow(module.transformMaterializedValue(f.asInstanceOf[Any ⇒ Any]))

  /**
   * Join this [[Flow]] to another [[Flow]], by cross connecting the inputs and outputs, creating a [[RunnableGraph]].
   * {{{
   * +------+        +-------+
   * |      | ~Out~> |       |
   * | this |        | other |
   * |      | <~In~  |       |
   * +------+        +-------+
   * }}}
   * The materialized value of the combined [[Flow]] will be the materialized
   * value of the current flow (ignoring the other Flow’s value), use
   * [[Flow#joinMat[Mat2* joinMat]] if a different strategy is needed.
   */
  def join[Mat2](flow: Graph[FlowShape[Out, In], Mat2]): RunnableGraph[Mat] = joinMat(flow)(Keep.left)

  /**
   * Join this [[Flow]] to another [[Flow]], by cross connecting the inputs and outputs, creating a [[RunnableGraph]]
   * {{{
   * +------+        +-------+
   * |      | ~Out~> |       |
   * | this |        | other |
   * |      | <~In~  |       |
   * +------+        +-------+
   * }}}
   * The `combine` function is used to compose the materialized values of this flow and that
   * Flow into the materialized value of the resulting Flow.
   */
  def joinMat[Mat2, Mat3](flow: Graph[FlowShape[Out, In], Mat2])(combine: (Mat, Mat2) ⇒ Mat3): RunnableGraph[Mat3] = {
    val flowCopy = flow.module.carbonCopy
    RunnableGraph(
      module
        .compose(flowCopy, combine)
        .wire(shape.outlet, flowCopy.shape.inlets.head)
        .wire(flowCopy.shape.outlets.head, shape.inlet))
  }

  /**
   * Join this [[Flow]] to a [[BidiFlow]] to close off the “top” of the protocol stack:
   * {{{
   * +---------------------------+
   * | Resulting Flow            |
   * |                           |
   * | +------+        +------+  |
   * | |      | ~Out~> |      | ~~> O2
   * | | flow |        | bidi |  |
   * | |      | <~In~  |      | <~~ I2
   * | +------+        +------+  |
   * +---------------------------+
   * }}}
   * The materialized value of the combined [[Flow]] will be the materialized
   * value of the current flow (ignoring the [[BidiFlow]]’s value), use
   * [[Flow#joinMat[I2* joinMat]] if a different strategy is needed.
   */
  def join[I2, O2, Mat2](bidi: Graph[BidiShape[Out, O2, I2, In], Mat2]): Flow[I2, O2, Mat] = joinMat(bidi)(Keep.left)

  /**
   * Join this [[Flow]] to a [[BidiFlow]] to close off the “top” of the protocol stack:
   * {{{
   * +---------------------------+
   * | Resulting Flow            |
   * |                           |
   * | +------+        +------+  |
   * | |      | ~Out~> |      | ~~> O2
   * | | flow |        | bidi |  |
   * | |      | <~In~  |      | <~~ I2
   * | +------+        +------+  |
   * +---------------------------+
   * }}}
   * The `combine` function is used to compose the materialized values of this flow and that
   * [[BidiFlow]] into the materialized value of the resulting [[Flow]].
   */
  def joinMat[I2, O2, Mat2, M](bidi: Graph[BidiShape[Out, O2, I2, In], Mat2])(combine: (Mat, Mat2) ⇒ M): Flow[I2, O2, M] = {
    val copy = bidi.module.carbonCopy
    val ins = copy.shape.inlets
    val outs = copy.shape.outlets
    new Flow(module
      .compose(copy, combine)
      .wire(shape.outlet, ins.head)
      .wire(outs(1), shape.inlet)
      .replaceShape(FlowShape(ins(1), outs.head)))
  }

  /** INTERNAL API */
  // FIXME: Only exists to keep old stuff alive
  private[stream] override def deprecatedAndThen[U](op: StageModule): Repr[U] = {
    //No need to copy here, op is a fresh instance
    if (this.isIdentity) new Flow(op).asInstanceOf[Repr[U]]
    else new Flow(module.fuse(op, shape.outlet, op.inPort).replaceShape(FlowShape(shape.inlet, op.outPort)))
  }

  // FIXME: Only exists to keep old stuff alive
  private[akka] def deprecatedAndThenMat[U, Mat2, O >: Out](processorFactory: () ⇒ (Processor[O, U], Mat2)): ReprMat[U, Mat2] = {
    val op = DirectProcessor(processorFactory.asInstanceOf[() ⇒ (Processor[Any, Any], Any)])
    if (this.isIdentity) new Flow(op).asInstanceOf[ReprMat[U, Mat2]]
    else new Flow[In, U, Mat2](module.fuse(op, shape.outlet, op.inPort, Keep.right).replaceShape(FlowShape(shape.inlet, op.outPort)))
  }

  /**
   * Change the attributes of this [[Flow]] to the given ones. Note that this
   * operation has no effect on an empty Flow (because the attributes apply
   * only to the contained processing stages).
   */
  override def withAttributes(attr: Attributes): Repr[Out] =
    if (this.module eq EmptyModule) this
    else new Flow(module.withAttributes(attr).nest())

  override def named(name: String): Repr[Out] = withAttributes(Attributes.name(name))

  /**
   * Connect the `Source` to this `Flow` and then connect it to the `Sink` and run it. The returned tuple contains
   * the materialized values of the `Source` and `Sink`, e.g. the `Subscriber` of a of a [[Source#subscriber]] and
   * and `Publisher` of a [[Sink#publisher]].
   */
  def runWith[Mat1, Mat2](source: Graph[SourceShape[In], Mat1], sink: Graph[SinkShape[Out], Mat2])(implicit materializer: Materializer): (Mat1, Mat2) =
    Source.fromGraph(source).via(this).toMat(sink)(Keep.both).run()

  /**
   * Converts this Flow to a [[RunnableGraph]] that materializes to a Reactive Streams [[org.reactivestreams.Processor]]
   * which implements the operations encapsulated by this Flow. Every materialization results in a new Processor
   * instance, i.e. the returned [[RunnableGraph]] is reusable.
   *
   * @return A [[RunnableGraph]] that materializes to a Processor when run() is called on it.
   */
  def toProcessor: RunnableGraph[Processor[In @uncheckedVariance, Out @uncheckedVariance]] =
    Source.subscriber[In].via(this).toMat(Sink.publisher[Out](false))(Keep.both[Subscriber[In], Publisher[Out]])
      .mapMaterializedValue {
        case (sub, pub) ⇒ new Processor[In, Out] {
          override def onError(t: Throwable): Unit = sub.onError(t)
          override def onSubscribe(s: Subscription): Unit = sub.onSubscribe(s)
          override def onComplete(): Unit = sub.onComplete()
          override def onNext(t: In): Unit = sub.onNext(t)
          override def subscribe(s: Subscriber[_ >: Out]): Unit = pub.subscribe(s)
        }
      }

  /** Converts this Scala DSL element to it's Java DSL counterpart. */
  def asJava: javadsl.Flow[In, Out, Mat] = new javadsl.Flow(this)

  override def toString = s"""Flow(${module})"""
}

object Flow {
  private[this] val identity: Flow[Any, Any, Unit] = new Flow[Any, Any, Unit](SymbolicGraphStage(Stages.Identity).module)

  /**
   * Creates a Flow from a Reactive Streams [[org.reactivestreams.Processor]]
   */
  def fromProcessor[I, O](processorFactory: () ⇒ Processor[I, O]): Flow[I, O, Unit] = {
    fromProcessorMat(() ⇒ (processorFactory(), ()))
  }

  /**
   * Creates a Flow from a Reactive Streams [[org.reactivestreams.Processor]] and returns a materialized value.
   */
  def fromProcessorMat[I, O, Mat](processorFactory: () ⇒ (Processor[I, O], Mat)): Flow[I, O, Mat] = {
    Flow[I].deprecatedAndThenMat(processorFactory)
  }

  /**
   * Helper to create `Flow` without a [[Source]] or a [[Sink]].
   * Example usage: `Flow[Int]`
   */
  def apply[T]: Flow[T, T, Unit] = identity.asInstanceOf[Flow[T, T, Unit]]

  /**
   * A graph with the shape of a flow logically is a flow, this method makes
   * it so also in type.
   */
  def fromGraph[I, O, M](g: Graph[FlowShape[I, O], M]): Flow[I, O, M] =
    g match {
      case f: Flow[I, O, M]         ⇒ f
      case f: javadsl.Flow[I, O, M] ⇒ f.asScala
      case other                    ⇒ new Flow(other.module)
    }

  /**
   * Helper to create `Flow` from a `Sink`and a `Source`.
   */
  def fromSinkAndSource[I, O](sink: Graph[SinkShape[I], _], source: Graph[SourceShape[O], _]): Flow[I, O, Unit] =
    fromSinkAndSourceMat(sink, source)(Keep.none)

  /**
   * Helper to create `Flow` from a `Sink`and a `Source`.
   */
  def fromSinkAndSourceMat[I, O, M1, M2, M](sink: Graph[SinkShape[I], M1], source: Graph[SourceShape[O], M2])(f: (M1, M2) ⇒ M): Flow[I, O, M] =
    fromGraph(GraphDSL.create(sink, source)(f) { implicit b ⇒ (in, out) ⇒ FlowShape(in.inlet, out.outlet) })
}

object RunnableGraph {
  /**
   * A graph with a closed shape is logically a runnable graph, this method makes
   * it so also in type.
   */
  def fromGraph[Mat](g: Graph[ClosedShape, Mat]): RunnableGraph[Mat] =
    g match {
      case r: RunnableGraph[Mat] ⇒ r
      case other                 ⇒ RunnableGraph(other.module)
    }
}
/**
 * Flow with attached input and output, can be executed.
 */
final case class RunnableGraph[+Mat](private[stream] val module: StreamLayout.Module) extends Graph[ClosedShape, Mat] {
  require(module.isRunnable)
  override def shape = ClosedShape

  /**
   * Transform only the materialized value of this RunnableGraph, leaving all other properties as they were.
   */
  def mapMaterializedValue[Mat2](f: Mat ⇒ Mat2): RunnableGraph[Mat2] =
    copy(module.transformMaterializedValue(f.asInstanceOf[Any ⇒ Any]))

  /**
   * Run this flow and return the materialized instance from the flow.
   */
  def run()(implicit materializer: Materializer): Mat = materializer.materialize(this)

  override def withAttributes(attr: Attributes): RunnableGraph[Mat] =
    new RunnableGraph(module.withAttributes(attr).nest())

  override def named(name: String): RunnableGraph[Mat] = withAttributes(Attributes.name(name))
}

/**
 * Scala API: Operations offered by Sources and Flows with a free output side: the DSL flows left-to-right only.
 *
 * INTERNAL API: extending this trait is not supported under the binary compatibility rules for Akka.
 */
trait FlowOps[+Out, +Mat] {
  import akka.stream.impl.Stages._

  type Repr[+O] <: FlowOps[O, Mat]

  // result of closing a Source is RunnableGraph, closing a Flow is Sink
  type Closed

  /*
   * Repr is actually self-bounded, but that would be a cyclic type declaration that is illegal in Scala.
   * Therefore we need to help the compiler by specifying that Repr expressions can be flattened.
   */
  import language.implicitConversions
  private implicit def reprFlatten0[O1](r: Repr[O1]#Closed): Closed = r.asInstanceOf[Closed]
  private implicit def reprFlatten1[O1, O2](r: Repr[O1]#Repr[O2]): Repr[O2] = r.asInstanceOf[Repr[O2]]
  private implicit def reprFlatten2[O1, O2, O3](r: Repr[O1]#Repr[O2]#Repr[O3]): Repr[O3] = r.asInstanceOf[Repr[O3]]

  /**
   * Transform this [[Flow]] by appending the given processing steps.
   * {{{
   *     +----------------------------+
   *     | Resulting Flow             |
   *     |                            |
   *     |  +------+        +------+  |
   *     |  |      |        |      |  |
   * In ~~> | this | ~Out~> | flow | ~~> T
   *     |  |      |        |      |  |
   *     |  +------+        +------+  |
   *     +----------------------------+
   * }}}
   * The materialized value of the combined [[Flow]] will be the materialized
   * value of the current flow (ignoring the other Flow’s value), use
   * [[Flow#viaMat viaMat]] if a different strategy is needed.
   */
  def via[T, Mat2](flow: Graph[FlowShape[Out, T], Mat2]): Repr[T]

  /**
   * Recover allows to send last element on failure and gracefully complete the stream
   * Since the underlying failure signal onError arrives out-of-band, it might jump over existing elements.
   * This stage can recover the failure signal, but not the skipped elements, which will be dropped.
   *
   * '''Emits when''' element is available from the upstream or upstream is failed and pf returns an element
   *
   * '''Backpressures when''' downstream backpressures
   *
   * '''Completes when''' upstream completes or upstream failed with exception pf can handle
   *
   * '''Cancels when''' downstream cancels
   *
   */
  def recover[T >: Out](pf: PartialFunction[Throwable, T]): Repr[T] = andThen(Recover(pf))

  /**
   * Transform this stream by applying the given function to each of the elements
   * as they pass through this processing step.
   *
   * '''Emits when''' the mapping function returns an element
   *
   * '''Backpressures when''' downstream backpressures
   *
   * '''Completes when''' upstream completes
   *
   * '''Cancels when''' downstream cancels
   *
   */
  def map[T](f: Out ⇒ T): Repr[T] = andThen(Map(f))

  /**
   * Transform each input element into an `Iterable` of output elements that is
   * then flattened into the output stream.
   *
   * The returned `Iterable` MUST NOT contain `null` values,
   * as they are illegal as stream elements - according to the Reactive Streams specification.
   *
   * '''Emits when''' the mapping function returns an element or there are still remaining elements
   * from the previously calculated collection
   *
   * '''Backpressures when''' downstream backpressures or there are still remaining elements from the
   * previously calculated collection
   *
   * '''Completes when''' upstream completes and all remaining elements has been emitted
   *
   * '''Cancels when''' downstream cancels
   *
   */
  def mapConcat[T](f: Out ⇒ immutable.Iterable[T]): Repr[T] = andThen(MapConcat(f))

  /**
   * Transform this stream by applying the given function to each of the elements
   * as they pass through this processing step. The function returns a `Future` and the
   * value of that future will be emitted downstream. The number of Futures
   * that shall run in parallel is given as the first argument to ``mapAsync``.
   * These Futures may complete in any order, but the elements that
   * are emitted downstream are in the same order as received from upstream.
   *
   * If the function `f` throws an exception or if the `Future` is completed
   * with failure and the supervision decision is [[akka.stream.Supervision.Stop]]
   * the stream will be completed with failure.
   *
   * If the function `f` throws an exception or if the `Future` is completed
   * with failure and the supervision decision is [[akka.stream.Supervision.Resume]] or
   * [[akka.stream.Supervision.Restart]] the element is dropped and the stream continues.
   *
   * The function `f` is always invoked on the elements in the order they arrive.
   *
   * '''Emits when''' the Future returned by the provided function finishes for the next element in sequence
   *
   * '''Backpressures when''' the number of futures reaches the configured parallelism and the downstream
   * backpressures or the first future is not completed
   *
   * '''Completes when''' upstream completes and all futures has been completed and all elements has been emitted
   *
   * '''Cancels when''' downstream cancels
   *
   * @see [[#mapAsyncUnordered]]
   */
  def mapAsync[T](parallelism: Int)(f: Out ⇒ Future[T]): Repr[T] = via(MapAsync(parallelism, f))

  /**
   * Transform this stream by applying the given function to each of the elements
   * as they pass through this processing step. The function returns a `Future` and the
   * value of that future will be emitted downstreams. As many futures as requested elements by
   * downstream may run in parallel and each processed element will be emitted downstream
   * as soon as it is ready, i.e. it is possible that the elements are not emitted downstream
   * in the same order as received from upstream.
   *
   * If the function `f` throws an exception or if the `Future` is completed
   * with failure and the supervision decision is [[akka.stream.Supervision.Stop]]
   * the stream will be completed with failure.
   *
   * If the function `f` throws an exception or if the `Future` is completed
   * with failure and the supervision decision is [[akka.stream.Supervision.Resume]] or
   * [[akka.stream.Supervision.Restart]] the element is dropped and the stream continues.
   *
   * The function `f` is always invoked on the elements in the order they arrive (even though the result of the futures
   * returned by `f` might be emitted in a different order).
   *
   * '''Emits when''' any of the Futures returned by the provided function complete
   *
   * '''Backpressures when''' the number of futures reaches the configured parallelism and the downstream backpressures
   *
   * '''Completes when''' upstream completes and all futures has been completed and all elements has been emitted
   *
   * '''Cancels when''' downstream cancels
   *
   * @see [[#mapAsync]]
   */
  def mapAsyncUnordered[T](parallelism: Int)(f: Out ⇒ Future[T]): Repr[T] = via(MapAsyncUnordered(parallelism, f))

  /**
   * Only pass on those elements that satisfy the given predicate.
   *
   * '''Emits when''' the given predicate returns true for the element
   *
   * '''Backpressures when''' the given predicate returns true for the element and downstream backpressures
   *
   * '''Completes when''' upstream completes
   *
   * '''Cancels when''' downstream cancels
   */
  def filter(p: Out ⇒ Boolean): Repr[Out] = andThen(Filter(p))

  /**
   * Only pass on those elements that NOT satisfy the given predicate.
   *
   * '''Emits when''' the given predicate returns false for the element
   *
   * '''Backpressures when''' the given predicate returns false for the element and downstream backpressures
   *
   * '''Completes when''' upstream completes
   *
   * '''Cancels when''' downstream cancels
   */
  def filterNot(p: Out ⇒ Boolean): Repr[Out] =
    via(Flow[Out].filter(!p(_)).withAttributes(name("filterNot")))

  /**
   * Terminate processing (and cancel the upstream publisher) after predicate
   * returns false for the first time. Due to input buffering some elements may have been
   * requested from upstream publishers that will then not be processed downstream
   * of this step.
   *
   * The stream will be completed without producing any elements if predicate is false for
   * the first stream element.
   *
   * '''Emits when''' the predicate is true
   *
   * '''Backpressures when''' downstream backpressures
   *
   * '''Completes when''' predicate returned false or upstream completes
   *
   * '''Cancels when''' predicate returned false or downstream cancels
   */
  def takeWhile(p: Out ⇒ Boolean): Repr[Out] = andThen(TakeWhile(p))

  /**
   * Discard elements at the beginning of the stream while predicate is true.
   * All elements will be taken after predicate returns false first time.
   *
   * '''Emits when''' predicate returned false and for all following stream elements
   *
   * '''Backpressures when''' predicate returned false and downstream backpressures
   *
   * '''Completes when''' upstream completes
   *
   * '''Cancels when''' downstream cancels
   */
  def dropWhile(p: Out ⇒ Boolean): Repr[Out] = andThen(DropWhile(p))

  /**
   * Transform this stream by applying the given partial function to each of the elements
   * on which the function is defined as they pass through this processing step.
   * Non-matching elements are filtered out.
   *
   * '''Emits when''' the provided partial function is defined for the element
   *
   * '''Backpressures when''' the partial function is defined for the element and downstream backpressures
   *
   * '''Completes when''' upstream completes
   *
   * '''Cancels when''' downstream cancels
   */
  def collect[T](pf: PartialFunction[Out, T]): Repr[T] = andThen(Collect(pf))

  /**
   * Chunk up this stream into groups of the given size, with the last group
   * possibly smaller than requested due to end-of-stream.
   *
   * `n` must be positive, otherwise IllegalArgumentException is thrown.
   *
   * '''Emits when''' the specified number of elements has been accumulated or upstream completed
   *
   * '''Backpressures when''' a group has been assembled and downstream backpressures
   *
   * '''Completes when''' upstream completes
   *
   * '''Cancels when''' downstream cancels
   */
  def grouped(n: Int): Repr[immutable.Seq[Out]] = andThen(Grouped(n))

  /**
   * Apply a sliding window over the stream and return the windows as groups of elements, with the last group
   * possibly smaller than requested due to end-of-stream.
   *
   * `n` must be positive, otherwise IllegalArgumentException is thrown.
   * `step` must be positive, otherwise IllegalArgumentException is thrown.
   *
   * '''Emits when''' enough elements have been collected within the window or upstream completed
   *
   * '''Backpressures when''' a window has been assembled and downstream backpressures
   *
   * '''Completes when''' upstream completes
   *
   * '''Cancels when''' downstream cancels
   */
  def sliding(n: Int, step: Int = 1): Repr[immutable.Seq[Out]] = andThen(Sliding(n, step))

  /**
   * Similar to `fold` but is not a terminal operation,
   * emits its current value which starts at `zero` and then
   * applies the current and next value to the given function `f`,
   * emitting the next current value.
   *
   * If the function `f` throws an exception and the supervision decision is
   * [[akka.stream.Supervision.Restart]] current value starts at `zero` again
   * the stream will continue.
   *
   * '''Emits when''' the function scanning the element returns a new element
   *
   * '''Backpressures when''' downstream backpressures
   *
   * '''Completes when''' upstream completes
   *
   * '''Cancels when''' downstream cancels
   */
  def scan[T](zero: T)(f: (T, Out) ⇒ T): Repr[T] = andThen(Scan(zero, f))

  /**
   * Similar to `scan` but only emits its result when the upstream completes,
   * after which it also completes. Applies the given function towards its current and next value,
   * yielding the next current value.
   *
   * If the function `f` throws an exception and the supervision decision is
   * [[akka.stream.Supervision.Restart]] current value starts at `zero` again
   * the stream will continue.
   *
   * '''Emits when''' upstream completes
   *
   * '''Backpressures when''' downstream backpressures
   *
   * '''Completes when''' upstream completes
   *
   * '''Cancels when''' downstream cancels
   */
  def fold[T](zero: T)(f: (T, Out) ⇒ T): Repr[T] = andThen(Fold(zero, f))

  /**
   * Intersperses stream with provided element, similar to how [[scala.collection.immutable.List.mkString]]
   * injects a separator between a List's elements.
   *
   * Additionally can inject start and end marker elements to stream.
   *
   * Examples:
   *
   * {{{
   * val nums = Source(List(1,2,3)).map(_.toString)
   * nums.intersperse(",")            //   1 , 2 , 3
   * nums.intersperse("[", ",", "]")  // [ 1 , 2 , 3 ]
   * }}}
   *
   * In case you want to only prepend or only append an element (yet still use the `intercept` feature
   * to inject a separator between elements, you may want to use the following pattern instead of the 3-argument
   * version of intersperse (See [[Source.concat]] for semantics details):
   *
   * {{{
   * Source.single(">> ") ++ Source(List("1", "2", "3")).intersperse(",")
   * Source(List("1", "2", "3")).intersperse(",") ++ Source.single("END")
   * }}}
   *
   * '''Emits when''' upstream emits (or before with the `start` element if provided)
   *
   * '''Backpressures when''' downstream backpressures
   *
   * '''Completes when''' upstream completes
   *
   * '''Cancels when''' downstream cancels
   */
  def intersperse[T >: Out](start: T, inject: T, end: T): Repr[T] = {
    ReactiveStreamsCompliance.requireNonNullElement(start)
    ReactiveStreamsCompliance.requireNonNullElement(inject)
    ReactiveStreamsCompliance.requireNonNullElement(end)
    andThen(Intersperse(Some(start), inject, Some(end)))
  }

  /**
   * Intersperses stream with provided element, similar to how [[scala.collection.immutable.List.mkString]]
   * injects a separator between a List's elements.
   *
   * Additionally can inject start and end marker elements to stream.
   *
   * Examples:
   *
   * {{{
   * val nums = Source(List(1,2,3)).map(_.toString)
   * nums.intersperse(",")            //   1 , 2 , 3
   * nums.intersperse("[", ",", "]")  // [ 1 , 2 , 3 ]
   * }}}
   *
   * '''Emits when''' upstream emits (or before with the `start` element if provided)
   *
   * '''Backpressures when''' downstream backpressures
   *
   * '''Completes when''' upstream completes
   *
   * '''Cancels when''' downstream cancels
   */
  def intersperse[T >: Out](inject: T): Repr[T] = {
    ReactiveStreamsCompliance.requireNonNullElement(inject)
    andThen(Intersperse(None, inject, None))
  }

  /**
   * Chunk up this stream into groups of elements received within a time window,
   * or limited by the given number of elements, whatever happens first.
   * Empty groups will not be emitted if no elements are received from upstream.
   * The last group before end-of-stream will contain the buffered elements
   * since the previously emitted group.
   *
   * `n` must be positive, and `d` must be greater than 0 seconds, otherwise
   * IllegalArgumentException is thrown.
   *
   * '''Emits when''' the configured time elapses since the last group has been emitted
   *
   * '''Backpressures when''' the configured time elapses since the last group has been emitted
   *
   * '''Completes when''' upstream completes (emits last group)
   *
   * '''Cancels when''' downstream completes
   */
  def groupedWithin(n: Int, d: FiniteDuration): Repr[immutable.Seq[Out]] = {
    require(n > 0, "n must be greater than 0")
    require(d > Duration.Zero)
    via(new GroupedWithin[Out](n, d).withAttributes(name("groupedWithin")))
  }

  /**
   * Shifts elements emission in time by a specified amount. It allows to store elements
   * in internal buffer while waiting for next element to be emitted. Depending on the defined
   * [[akka.stream.DelayOverflowStrategy]] it might drop elements or backpressure the upstream if
   * there is no space available in the buffer.
   *
   * Delay precession is 10ms to avoid unnecessary timer scheduling cycles
   *
   * Internal buffer has default capacity 16. You can set buffer size by calling `withAttributes(inputBuffer)`
   *
   * '''Emits when''' there is a pending element in the buffer and configured time for this element elapsed
   *  * EmitEarly - strategy do not wait to emit element if buffer is full
   *
   * '''Backpressures when''' depending on OverflowStrategy
   *  * Backpressure - backpressures when buffer is full
   *  * DropHead, DropTail, DropBuffer - never backpressures
   *  * Fail - fails the stream if buffer gets full
   *
   * '''Completes when''' upstream completes and buffered elements has been drained
   *
   * '''Cancels when''' downstream cancels
   *
   * @param of time to shift all messages
   * @param strategy Strategy that is used when incoming elements cannot fit inside the buffer
   */
  def delay(of: FiniteDuration, strategy: DelayOverflowStrategy = DelayOverflowStrategy.dropTail): Repr[Out, Mat] =
    via(new Delay[Out](of, strategy).withAttributes(name("delay")))

  /**
   * Discard the given number of elements at the beginning of the stream.
   * No elements will be dropped if `n` is zero or negative.
   *
   * '''Emits when''' the specified number of elements has been dropped already
   *
   * '''Backpressures when''' the specified number of elements has been dropped and downstream backpressures
   *
   * '''Completes when''' upstream completes
   *
   * '''Cancels when''' downstream cancels
   */
  def drop(n: Long): Repr[Out] = andThen(Drop(n))

  /**
   * Discard the elements received within the given duration at beginning of the stream.
   *
   * '''Emits when''' the specified time elapsed and a new upstream element arrives
   *
   * '''Backpressures when''' downstream backpressures
   *
   * '''Completes when''' upstream completes
   *
   * '''Cancels when''' downstream cancels
   */
  def dropWithin(d: FiniteDuration): Repr[Out] =
    via(new DropWithin[Out](d).withAttributes(name("dropWithin")))

  /**
   * Terminate processing (and cancel the upstream publisher) after the given
   * number of elements. Due to input buffering some elements may have been
   * requested from upstream publishers that will then not be processed downstream
   * of this step.
   *
   * The stream will be completed without producing any elements if `n` is zero
   * or negative.
   *
   * '''Emits when''' the specified number of elements to take has not yet been reached
   *
   * '''Backpressures when''' downstream backpressures
   *
   * '''Completes when''' the defined number of elements has been taken or upstream completes
   *
   * '''Cancels when''' the defined number of elements has been taken or downstream cancels
   */
  def take(n: Long): Repr[Out] = andThen(Take(n))

  /**
   * Terminate processing (and cancel the upstream publisher) after the given
   * duration. Due to input buffering some elements may have been
   * requested from upstream publishers that will then not be processed downstream
   * of this step.
   *
   * Note that this can be combined with [[#take]] to limit the number of elements
   * within the duration.
   *
   * '''Emits when''' an upstream element arrives
   *
   * '''Backpressures when''' downstream backpressures
   *
   * '''Completes when''' upstream completes or timer fires
   *
   * '''Cancels when''' downstream cancels or timer fires
   */
  def takeWithin(d: FiniteDuration): Repr[Out] = via(new TakeWithin[Out](d).withAttributes(name("takeWithin")))

  /**
   * Allows a faster upstream to progress independently of a slower subscriber by conflating elements into a summary
   * until the subscriber is ready to accept them. For example a conflate step might average incoming numbers if the
   * upstream publisher is faster.
   *
   * This element only rolls up elements if the upstream is faster, but if the downstream is faster it will not
   * duplicate elements.
   *
   * '''Emits when''' downstream stops backpressuring and there is a conflated element available
   *
   * '''Backpressures when''' never
   *
   * '''Completes when''' upstream completes
   *
   * '''Cancels when''' downstream cancels
   *
   * @param seed Provides the first state for a conflated value using the first unconsumed element as a start
   * @param aggregate Takes the currently aggregated value and the current pending element to produce a new aggregate
   */
  def conflate[S](seed: Out ⇒ S)(aggregate: (S, Out) ⇒ S): Repr[S] = andThen(Conflate(seed, aggregate))

  /**
   * Allows a faster downstream to progress independently of a slower publisher by extrapolating elements from an older
   * element until new element comes from the upstream. For example an expand step might repeat the last element for
   * the subscriber until it receives an update from upstream.
   *
   * This element will never "drop" upstream elements as all elements go through at least one extrapolation step.
   * This means that if the upstream is actually faster than the upstream it will be backpressured by the downstream
   * subscriber.
   *
   * Expand does not support [[akka.stream.Supervision.Restart]] and [[akka.stream.Supervision.Resume]].
   * Exceptions from the `seed` or `extrapolate` functions will complete the stream with failure.
   *
   * '''Emits when''' downstream stops backpressuring
   *
   * '''Backpressures when''' downstream backpressures
   *
   * '''Completes when''' upstream completes
   *
   * '''Cancels when''' downstream cancels
   *
   * @param seed Provides the first state for extrapolation using the first unconsumed element
   * @param extrapolate Takes the current extrapolation state to produce an output element and the next extrapolation
   *                    state.
   */
  def expand[S, U](seed: Out ⇒ S)(extrapolate: S ⇒ (U, S)): Repr[U] = andThen(Expand(seed, extrapolate))

  /**
   * Adds a fixed size buffer in the flow that allows to store elements from a faster upstream until it becomes full.
   * Depending on the defined [[akka.stream.OverflowStrategy]] it might drop elements or backpressure the upstream if
   * there is no space available
   *
   * '''Emits when''' downstream stops backpressuring and there is a pending element in the buffer
   *
   * '''Backpressures when''' depending on OverflowStrategy
   *  * Backpressure - backpressures when buffer is full
   *  * DropHead, DropTail, DropBuffer - never backpressures
   *  * Fail - fails the stream if buffer gets full
   *
   * '''Completes when''' upstream completes and buffered elements has been drained
   *
   * '''Cancels when''' downstream cancels
   *
   * @param size The size of the buffer in element count
   * @param overflowStrategy Strategy that is used when incoming elements cannot fit inside the buffer
   */
  def buffer(size: Int, overflowStrategy: OverflowStrategy): Repr[Out] = andThen(Buffer(size, overflowStrategy))

  /**
   * Generic transformation of a stream with a custom processing [[akka.stream.stage.Stage]].
   * This operator makes it possible to extend the `Flow` API when there is no specialized
   * operator that performs the transformation.
   */
  def transform[T](mkStage: () ⇒ Stage[Out, T]): Repr[T] =
    via(new PushPullGraphStage((attr) ⇒ mkStage(), Attributes.none))

  /**
   * Takes up to `n` elements from the stream (less than `n` only if the upstream completes before emitting `n` elements)
   * and returns a pair containing a strict sequence of the taken element
   * and a stream representing the remaining elements. If ''n'' is zero or negative, then this will return a pair
   * of an empty collection and a stream containing the whole upstream unchanged.
   *
   * In case of an upstream error, depending on the current state
   *  - the master stream signals the error if less than `n` elements has been seen, and therefore the substream
   *    has not yet been emitted
   *  - the tail substream signals the error after the prefix and tail has been emitted by the main stream
   *    (at that point the main stream has already completed)
   *
   * '''Emits when''' the configured number of prefix elements are available. Emits this prefix, and the rest
   * as a substream
   *
   * '''Backpressures when''' downstream backpressures or substream backpressures
   *
   * '''Completes when''' prefix elements has been consumed and substream has been consumed
   *
   * '''Cancels when''' downstream cancels or substream cancels
   */
  def prefixAndTail[U >: Out](n: Int): Repr[(immutable.Seq[Out], Source[U, Unit])] =
    deprecatedAndThen(PrefixAndTail(n))

  /**
   * This operation demultiplexes the incoming stream into separate output
   * streams, one for each element key. The key is computed for each element
   * using the given function. When a new key is encountered for the first time
   * a new substream is opened and subsequently fed with all elements belonging to
   * that key.
   *
   * The object returned from this method is not a normal [[Source]] or [[Flow]],
   * it is a [[SubFlow]]. This means that after this combinator all transformations
   * are applied to all encountered substreams in the same fashion. Substream mode
   * is exited either by closing the substream (i.e. connecting it to a [[Sink]])
   * or by merging the substreams back together; see the `to` and `mergeBack` methods
   * on [[SubFlow]] for more information.
   *
   * It is important to note that the substreams also propagate back-pressure as
   * any other stream, which means that blocking one substream will block the `groupBy`
   * operator itself—and thereby all substreams—once all internal or
   * explicit buffers are filled.
   *
   * If the group by function `f` throws an exception and the supervision decision
   * is [[akka.stream.Supervision.Stop]] the stream and substreams will be completed
   * with failure.
   *
   * If the group by function `f` throws an exception and the supervision decision
   * is [[akka.stream.Supervision.Resume]] or [[akka.stream.Supervision.Restart]]
   * the element is dropped and the stream and substreams continue.
   *
   * '''Emits when''' an element for which the grouping function returns a group that has not yet been created.
   * Emits the new group
   *
   * '''Backpressures when''' there is an element pending for a group whose substream backpressures
   *
   * '''Completes when''' upstream completes
   *
   * '''Cancels when''' downstream cancels and all substreams cancel
   *
   * @param maxSubstreams configures the maximum number of substreams (keys)
   *        that are supported; if more distinct keys are encountered then the stream fails
   */
  def groupBy[K](maxSubstreams: Int, f: Out ⇒ K): SubFlow[Out, Mat, Repr, Closed] = {
    implicit def mat = GraphInterpreter.currentInterpreter.materializer
    val merge = new SubFlowImpl.MergeBack[Out, Repr] {
      override def apply[T](flow: Flow[Out, T, Unit], breadth: Int): Repr[T] =
        deprecatedAndThen[Source[Out, Unit]](GroupBy(maxSubstreams, f.asInstanceOf[Any ⇒ Any]))
          .map(_.via(flow))
          .flatMapMerge(maxSubstreams, conforms)
      /*
       * FIXME remove all those commented workarounds above by implementing flatMapMerge(breadth)
       */
    }
    val finish: (Sink[Out, Unit]) ⇒ Closed = s ⇒
      deprecatedAndThen[Source[Out, Unit]](GroupBy(maxSubstreams, f.asInstanceOf[Any ⇒ Any]))
        .to(Sink.foreach(_.runWith(s)))
    new SubFlowImpl(Flow[Out], merge, finish)
  }

  /**
   * This operation applies the given predicate to all incoming elements and
   * emits them to a stream of output streams, always beginning a new one with
   * the current element if the given predicate returns true for it. This means
   * that for the following series of predicate values, three substreams will
   * be produced with lengths 1, 2, and 3:
   *
   * {{{
   * false,             // element goes into first substream
   * true, false,       // elements go into second substream
   * true, false, false // elements go into third substream
   * }}}
   *
   * In case the *first* element of the stream matches the predicate, the first
   * substream emitted by splitWhen will start from that element. For example:
   *
   * {{{
   * true, false, false // first substream starts from the split-by element
   * true, false        // subsequent substreams operate the same way
   * }}}
   *
   * The object returned from this method is not a normal [[Source]] or [[Flow]],
   * it is a [[SubFlow]]. This means that after this combinator all transformations
   * are applied to all encountered substreams in the same fashion. Substream mode
   * is exited either by closing the substream (i.e. connecting it to a [[Sink]])
   * or by merging the substreams back together; see the `to` and `mergeBack` methods
   * on [[SubFlow]] for more information.
   *
   * It is important to note that the substreams also propagate back-pressure as
   * any other stream, which means that blocking one substream will block the `splitWhen`
   * operator itself—and thereby all substreams—once all internal or
   * explicit buffers are filled.
   *
   * If the split predicate `p` throws an exception and the supervision decision
   * is [[akka.stream.Supervision.Stop]] the stream and substreams will be completed
   * with failure.
   *
   * If the split predicate `p` throws an exception and the supervision decision
   * is [[akka.stream.Supervision.Resume]] or [[akka.stream.Supervision.Restart]]
   * the element is dropped and the stream and substreams continue.
   *
   * '''Emits when''' an element for which the provided predicate is true, opening and emitting
   * a new substream for subsequent element
   *
   * '''Backpressures when''' there is an element pending for the next substream, but the previous
   * is not fully consumed yet, or the substream backpressures
   *
   * '''Completes when''' upstream completes
   *
   * '''Cancels when''' downstream cancels and substreams cancel
<<<<<<< HEAD
   *
   * See also [[FlowOps.splitAfter]].
=======
>>>>>>> 5aa83594
   */
  def splitWhen(p: Out ⇒ Boolean): SubFlow[Out, Mat, Repr, Closed] = {
    val merge = new SubFlowImpl.MergeBack[Out, Repr] {
      override def apply[T](flow: Flow[Out, T, Unit], breadth: Int): Repr[T] =
        deprecatedAndThen[Source[Out, Unit]](Split.when(p.asInstanceOf[Any ⇒ Boolean]))
          .map(_.via(flow))
          .flatMapConcat(conforms)
    }
    val finish: (Sink[Out, Unit]) ⇒ Closed = s ⇒
      deprecatedAndThen[Source[Out, Unit]](Split.when(p.asInstanceOf[Any ⇒ Boolean]))
        .to(Sink.foreach(_.runWith(s)(GraphInterpreter.currentInterpreter.materializer)))
    new SubFlowImpl(Flow[Out], merge, finish)
  }

  /**
   * This operation applies the given predicate to all incoming elements and
   * emits them to a stream of output streams. It *ends* the current substream when the
   * predicate is true. This means that for the following series of predicate values,
   * three substreams will be produced with lengths 2, 2, and 3:
   *
   * {{{
   * false, true,        // elements go into first substream
   * false, true,        // elements go into second substream
   * false, false, true  // elements go into third substream
   * }}}
   *
   * The object returned from this method is not a normal [[Source]] or [[Flow]],
   * it is a [[SubFlow]]. This means that after this combinator all transformations
   * are applied to all encountered substreams in the same fashion. Substream mode
   * is exited either by closing the substream (i.e. connecting it to a [[Sink]])
   * or by merging the substreams back together; see the `to` and `mergeBack` methods
   * on [[SubFlow]] for more information.
   *
   * It is important to note that the substreams also propagate back-pressure as
   * any other stream, which means that blocking one substream will block the `splitAfter`
   * operator itself—and thereby all substreams—once all internal or
   * explicit buffers are filled.
   *
   * If the split predicate `p` throws an exception and the supervision decision
   * is [[akka.stream.Supervision.Stop]] the stream and substreams will be completed
   * with failure.
   *
   * If the split predicate `p` throws an exception and the supervision decision
   * is [[akka.stream.Supervision.Resume]] or [[akka.stream.Supervision.Restart]]
   * the element is dropped and the stream and substreams continue.
   *
   * '''Emits when''' an element passes through. When the provided predicate is true it emitts the element
   * and opens a new substream for subsequent element
   *
   * '''Backpressures when''' there is an element pending for the next substream, but the previous
   * is not fully consumed yet, or the substream backpressures
   *
   * '''Completes when''' upstream completes
   *
   * '''Cancels when''' downstream cancels and substreams cancel
   *
   * See also [[FlowOps.splitWhen]].
   */
  def splitAfter(p: Out ⇒ Boolean): SubFlow[Out, Mat, Repr, Closed] = {
    val merge = new SubFlowImpl.MergeBack[Out, Repr] {
      override def apply[T](flow: Flow[Out, T, Unit], breadth: Int): Repr[T] =
        deprecatedAndThen[Source[Out, Unit]](Split.after(p.asInstanceOf[Any ⇒ Boolean]))
          .map(_.via(flow))
          .flatMapConcat(conforms)
    }
    val finish: (Sink[Out, Unit]) ⇒ Closed = s ⇒
      deprecatedAndThen[Source[Out, Unit]](Split.after(p.asInstanceOf[Any ⇒ Boolean]))
        .to(Sink.foreach(_.runWith(s)(GraphInterpreter.currentInterpreter.materializer)))
    new SubFlowImpl(Flow[Out], merge, finish)
  }

  /**
   * Transform each input element into a `Source` of output elements that is
   * then flattened into the output stream by concatenation,
   * fully consuming one Source after the other.
   *
   * '''Emits when''' a currently consumed substream has an element available
   *
   * '''Backpressures when''' downstream backpressures
   *
   * '''Completes when''' upstream completes and all consumed substreams complete
   *
   * '''Cancels when''' downstream cancels
<<<<<<< HEAD
   */
  def flatMapConcat[T, M](f: Out ⇒ Graph[SourceShape[T], M]): Repr[T] = map(f).via(new FlattenMerge[T, M](1))

  /**
   * Transform each input element into a `Source` of output elements that is
   * then flattened into the output stream by merging, where at most `breadth`
   * substreams are being consumed at any given time.
   *
   * '''Emits when''' a currently consumed substream has an element available
   *
   * '''Backpressures when''' downstream backpressures
   *
   * '''Completes when''' upstream completes and all consumed substreams complete
   *
   * '''Cancels when''' downstream cancels
=======
>>>>>>> 5aa83594
   */
  def flatMapMerge[T, M](breadth: Int, f: Out ⇒ Graph[SourceShape[T], M]): Repr[T] = map(f).via(new FlattenMerge[T, M](breadth))

  /**
   * If the first element has not passed through this stage before the provided timeout, the stream is failed
   * with a [[scala.concurrent.TimeoutException]].
   *
   * '''Emits when''' upstream emits an element
   *
   * '''Backpressures when''' downstream backpressures
   *
   * '''Completes when''' upstream completes or fails if timeout elapses before first element arrives
   *
   * '''Cancels when''' downstream cancels
   */
  def initialTimeout(timeout: FiniteDuration): Repr[Out] = via(new Timers.Initial[Out](timeout))

  /**
   * If the completion of the stream does not happen until the provided timeout, the stream is failed
   * with a [[scala.concurrent.TimeoutException]].
   *
   * '''Emits when''' upstream emits an element
   *
   * '''Backpressures when''' downstream backpressures
   *
   * '''Completes when''' upstream completes or fails if timeout elapses before upstream completes
   *
   * '''Cancels when''' downstream cancels
   */
  def completionTimeout(timeout: FiniteDuration): Repr[Out] = via(new Timers.Completion[Out](timeout))

  /**
   * If the time between two processed elements exceed the provided timeout, the stream is failed
   * with a [[scala.concurrent.TimeoutException]].
   *
   * '''Emits when''' upstream emits an element
   *
   * '''Backpressures when''' downstream backpressures
   *
   * '''Completes when''' upstream completes or fails if timeout elapses between two emitted elements
   *
   * '''Cancels when''' downstream cancels
   */
  def idleTimeout(timeout: FiniteDuration): Repr[Out] = via(new Timers.Idle[Out](timeout))

  /**
   * Injects additional elements if the upstream does not emit for a configured amount of time. In other words, this
   * stage attempts to maintains a base rate of emitted elements towards the downstream.
   *
   * If the downstream backpressures then no element is injected until downstream demand arrives. Injected elements
   * do not accumulate during this period.
   *
   * Upstream elements are always preferred over injected elements.
   *
   * '''Emits when''' upstream emits an element or if the upstream was idle for the configured period
   *
   * '''Backpressures when''' downstream backpressures
   *
   * '''Completes when''' upstream completes
   *
   * '''Cancels when''' downstream cancels
   */
  def keepAlive[U >: Out](maxIdle: FiniteDuration, injectedElem: () ⇒ U): Repr[U] =
    via(new Timers.IdleInject[Out, U](maxIdle, injectedElem))

  /**
   * Sends elements downstream with speed limited to `elements/per`. In other words, this stage set the maximum rate
   * for emitting messages. This combinator works for streams where all elements have the same cost or length.
   *
   * Throttle implements the token bucket model. There is a bucket with a given token capacity (burst size or maximumBurst).
   * Tokens drops into the bucket at a given rate and can be `spared` for later use up to bucket capacity
   * to allow some burstyness. Whenever stream wants to send an element, it takes as many
   * tokens from the bucket as number of elements. If there isn't any, throttle waits until the
   * bucket accumulates enough tokens.
   *
   * Parameter `mode` manages behaviour when upstream is faster than throttle rate:
   *  - [[akka.stream.ThrottleMode.Shaping]] makes pauses before emitting messages to meet throttle rate
   *  - [[akka.stream.ThrottleMode.Enforcing]] fails with exception when upstream is faster than throttle rate. Enforcing
   *  cannot emit elements that cost more than the maximumBurst
   *
   * '''Emits when''' upstream emits an element and configured time per each element elapsed
   *
   * '''Backpressures when''' downstream backpressures
   *
   * '''Completes when''' upstream completes
   *
   * '''Cancels when''' downstream cancels
   */
  def throttle(elements: Int, per: FiniteDuration, maximumBurst: Int,
               mode: ThrottleMode): Repr[Out] = {
    require(elements > 0, "elements must be > 0")
    require(per.toMillis > 0, "per time must be > 0")
    require(!(mode == ThrottleMode.Enforcing && maximumBurst < 0), "maximumBurst must be > 0 in Enforcing mode")
    via(new Throttle(elements, per, maximumBurst, _ ⇒ 1, mode))
  }

  /**
   * Sends elements downstream with speed limited to `cost/per`. Cost is
   * calculating for each element individually by calling `calculateCost` function.
   * This combinator works for streams when elements have different cost(length).
   * Streams of `ByteString` for example.
   *
   * Throttle implements the token bucket model. There is a bucket with a given token capacity (burst size or maximumBurst).
   * Tokens drops into the bucket at a given rate and can be `spared` for later use up to bucket capacity
   * to allow some burstyness. Whenever stream wants to send an element, it takes as many
   * tokens from the bucket as element cost. If there isn't any, throttle waits until the
   * bucket accumulates enough tokens. Elements that costs more than the allowed burst will be delayed proportionally
   * to their cost minus available tokens, meeting the target rate.
   *
   * Parameter `mode` manages behaviour when upstream is faster than throttle rate:
   *  - [[akka.stream.ThrottleMode.Shaping]] makes pauses before emitting messages to meet throttle rate
   *  - [[akka.stream.ThrottleMode.Enforcing]] fails with exception when upstream is faster than throttle rate. Enforcing
   *  cannot emit elements that cost more than the maximumBurst
   *
   * '''Emits when''' upstream emits an element and configured time per each element elapsed
   *
   * '''Backpressures when''' downstream backpressures
   *
   * '''Completes when''' upstream completes
   *
   * '''Cancels when''' downstream cancels
   */
  def throttle(cost: Int, per: FiniteDuration, maximumBurst: Int,
               costCalculation: (Out) ⇒ Int, mode: ThrottleMode): Repr[Out] = {
    require(per.toMillis > 0, "per time must be > 0")
    require(!(mode == ThrottleMode.Enforcing && maximumBurst < 0), "maximumBurst must be > 0 in Enforcing mode")
    via(new Throttle(cost, per, maximumBurst, costCalculation, mode))
  }

  /**
   * Delays the initial element by the specified duration.
   *
   * '''Emits when''' upstream emits an element if the initial delay already elapsed
   *
   * '''Backpressures when''' downstream backpressures or initial delay not yet elapsed
   *
   * '''Completes when''' upstream completes
   *
   * '''Cancels when''' downstream cancels
   */
  def initialDelay(delay: FiniteDuration): Repr[Out] = via(new Timers.DelayInitial[Out](delay))

  /**
   * Logs elements flowing through the stream as well as completion and erroring.
   *
   * By default element and completion signals are logged on debug level, and errors are logged on Error level.
   * This can be adjusted according to your needs by providing a custom [[Attributes.LogLevels]] attribute on the given Flow:
   *
   * Uses implicit [[LoggingAdapter]] if available, otherwise uses an internally created one,
   * which uses `akka.stream.Log` as it's source (use this class to configure slf4j loggers).
   *
   * '''Emits when''' the mapping function returns an element
   *
   * '''Backpressures when''' downstream backpressures
   *
   * '''Completes when''' upstream completes
   *
   * '''Cancels when''' downstream cancels
   */
  def log(name: String, extract: Out ⇒ Any = ConstantFun.scalaIdentityFunction)(implicit log: LoggingAdapter = null): Repr[Out] =
    andThen(Stages.Log(name, extract.asInstanceOf[Any ⇒ Any], Option(log)))

  /**
   * Combine the elements of current flow and the given [[Source]] into a stream of tuples.
   *
   * '''Emits when''' all of the inputs has an element available
   *
   * '''Backpressures when''' downstream backpressures
   *
   * '''Completes when''' any upstream completes
   *
   * '''Cancels when''' downstream cancels
   */
  def zip[U](that: Graph[SourceShape[U], _]): Repr[(Out, U)] = via(zipGraph(that))

  protected def zipGraph[U, M](that: Graph[SourceShape[U], M]): Graph[FlowShape[Out @uncheckedVariance, (Out, U)], M] =
    GraphDSL.create(that) { implicit b ⇒
      r ⇒
        import GraphDSL.Implicits._
        val zip = b.add(Zip[Out, U]())
        r ~> zip.in1
        FlowShape(zip.in0, zip.out)
    }

  /**
   * Put together the elements of current flow and the given [[Source]]
   * into a stream of combined elements using a combiner function.
   *
   * '''Emits when''' all of the inputs has an element available
   *
   * '''Backpressures when''' downstream backpressures
   *
   * '''Completes when''' any upstream completes
   *
   * '''Cancels when''' downstream cancels
   */
  def zipWith[Out2, Out3](that: Graph[SourceShape[Out2], _])(combine: (Out, Out2) ⇒ Out3): Repr[Out3] =
    via(zipWithGraph(that)(combine))

  protected def zipWithGraph[Out2, Out3, M](that: Graph[SourceShape[Out2], M])(combine: (Out, Out2) ⇒ Out3): Graph[FlowShape[Out @uncheckedVariance, Out3], M] =
    GraphDSL.create(that) { implicit b ⇒
      r ⇒
        import GraphDSL.Implicits._
        val zip = b.add(ZipWith[Out, Out2, Out3](combine))
        r ~> zip.in1
        FlowShape(zip.in0, zip.out)
    }

  /**
   * Merge the given [[Source]] to this [[Flow]], taking elements as they arrive from input streams,
   * picking randomly when several elements ready.
   *
   * '''Emits when''' one of the inputs has an element available
   *
   * '''Backpressures when''' downstream backpressures
   *
   * '''Completes when''' all upstreams complete
   *
   * '''Cancels when''' downstream cancels
   */
  def merge[U >: Out](that: Graph[SourceShape[U], _]): Repr[U] =
    via(mergeGraph(that))

  protected def mergeGraph[U >: Out, M](that: Graph[SourceShape[U], M]): Graph[FlowShape[Out @uncheckedVariance, U], M] =
    GraphDSL.create(that) { implicit b ⇒
      r ⇒
        import GraphDSL.Implicits._
        val merge = b.add(Merge[U](2))
        r ~> merge.in(1)
        FlowShape(merge.in(0), merge.out)
    }

  /**
   * Concatenate the given [[Source]] to this [[Flow]], meaning that once this
   * Flow’s input is exhausted and all result elements have been generated,
   * the Source’s elements will be produced.
   *
   * Note that the [[Source]] is materialized together with this Flow and just kept
   * from producing elements by asserting back-pressure until its time comes.
   *
   * If this [[Flow]] gets upstream error - no elements from the given [[Source]] will be pulled.
   *
   * '''Emits when''' element is available from current stream or from the given [[Source]] when current is completed
   *
   * '''Backpressures when''' downstream backpressures
   *
   * '''Completes when''' given [[Source]] completes
   *
   * '''Cancels when''' downstream cancels
   */
  def concat[U >: Out, Mat2](that: Graph[SourceShape[U], Mat2]): Repr[U] =
    via(concatGraph(that))

  protected def concatGraph[U >: Out, Mat2](that: Graph[SourceShape[U], Mat2]): Graph[FlowShape[Out @uncheckedVariance, U], Mat2] =
    GraphDSL.create(that) { implicit b ⇒
      r ⇒
        import GraphDSL.Implicits._
        val merge = b.add(Concat[U]())
        r ~> merge.in(1)
        FlowShape(merge.in(0), merge.out)
    }

  /**
   * Concatenates this [[Flow]] with the given [[Source]] so the first element
   * emitted by that source is emitted after the last element of this
   * flow.
   *
   * This is a shorthand for [[concat]]
   */
  def ++[U >: Out, M](that: Graph[SourceShape[U], M]): Repr[U] = concat(that)

  /**
   * Connect this [[Flow]] to a [[Sink]], concatenating the processing steps of both.
   * {{{
   *     +----------------------------+
   *     | Resulting Sink             |
   *     |                            |
   *     |  +------+        +------+  |
   *     |  |      |        |      |  |
   * In ~~> | flow | ~Out~> | sink |  |
   *     |  |      |        |      |  |
   *     |  +------+        +------+  |
   *     +----------------------------+
   * }}}
   * The materialized value of the combined [[Sink]] will be the materialized
   * value of the current flow (ignoring the given Sink’s value), use
   * [[Flow#toMat[Mat2* toMat]] if a different strategy is needed.
   */
  def to[Mat2](sink: Graph[SinkShape[Out], Mat2]): Closed

  /**
   * Attaches the given [[Sink]] to this [[Flow]], meaning that elements that passes
   * through will also be sent to the [[Sink]].
   *
   * '''Emits when''' element is available and demand exists both from the Sink and the downstream.
   *
   * '''Backpressures when''' downstream or Sink backpressures
   *
   * '''Completes when''' upstream completes
   *
   * '''Cancels when''' downstream cancels
   */
  def alsoTo(that: Graph[SinkShape[Out], _]): Repr[Out] = via(alsoToGraph(that))

  protected def alsoToGraph[M](that: Graph[SinkShape[Out], M]): Graph[FlowShape[Out @uncheckedVariance, Out], M] =
    GraphDSL.create(that) { implicit b ⇒
      r ⇒
        import GraphDSL.Implicits._
        val bcast = b.add(Broadcast[Out](2))
        bcast.out(1) ~> r
        FlowShape(bcast.in, bcast.out(0))
    }

  def withAttributes(attr: Attributes): Repr[Out]

  def named(name: String): Repr[Out] = withAttributes(Attributes.name(name))

  /** INTERNAL API */
  private[scaladsl] def andThen[T](op: SymbolicStage[Out, T]): Repr[T] =
    via(SymbolicGraphStage(op))

  private[scaladsl] def deprecatedAndThen[U](op: StageModule): Repr[U]
}

/**
 * INTERNAL API: extending this trait is not supported under the binary compatibility rules for Akka.
 */
trait FlowOpsMat[+Out, +Mat] extends FlowOps[Out, Mat] {

  type ReprMat[+O, +M] <: FlowOpsMat[O, M]
  type ClosedMat[+M] <: Graph[_, M]

  /**
   * Transform this [[Flow]] by appending the given processing steps.
   * {{{
   *     +----------------------------+
   *     | Resulting Flow             |
   *     |                            |
   *     |  +------+        +------+  |
   *     |  |      |        |      |  |
   * In ~~> | this | ~Out~> | flow | ~~> T
   *     |  |      |        |      |  |
   *     |  +------+        +------+  |
   *     +----------------------------+
   * }}}
   * The `combine` function is used to compose the materialized values of this flow and that
   * flow into the materialized value of the resulting Flow.
   */
  def viaMat[T, Mat2, Mat3](flow: Graph[FlowShape[Out, T], Mat2])(combine: (Mat, Mat2) ⇒ Mat3): ReprMat[T, Mat3]

  /**
   * Connect this [[Flow]] to a [[Sink]], concatenating the processing steps of both.
   * {{{
   *     +----------------------------+
   *     | Resulting Sink             |
   *     |                            |
   *     |  +------+        +------+  |
   *     |  |      |        |      |  |
   * In ~~> | flow | ~Out~> | sink |  |
   *     |  |      |        |      |  |
   *     |  +------+        +------+  |
   *     +----------------------------+
   * }}}
   * The `combine` function is used to compose the materialized values of this flow and that
   * Sink into the materialized value of the resulting Sink.
   */
  def toMat[Mat2, Mat3](sink: Graph[SinkShape[Out], Mat2])(combine: (Mat, Mat2) ⇒ Mat3): ClosedMat[Mat3]

  /**
   * Combine the elements of current flow and the given [[Source]] into a stream of tuples.
   *
   * @see [[#zip]].
   */
  def zipMat[U, Mat2, Mat3](that: Graph[SourceShape[U], Mat2])(matF: (Mat, Mat2) ⇒ Mat3): ReprMat[(Out, U), Mat3] =
    viaMat(zipGraph(that))(matF)

  /**
   * Put together the elements of current flow and the given [[Source]]
   * into a stream of combined elements using a combiner function.
   *
   * @see [[#zipWith]].
   */
  def zipWithMat[Out2, Out3, Mat2, Mat3](that: Graph[SourceShape[Out2], Mat2])(combine: (Out, Out2) ⇒ Out3)(matF: (Mat, Mat2) ⇒ Mat3): ReprMat[Out3, Mat3] =
    viaMat(zipWithGraph(that)(combine))(matF)

  /**
   * Merge the given [[Source]] to this [[Flow]], taking elements as they arrive from input streams,
   * picking randomly when several elements ready.
   *
   * @see [[#merge]].
   */
  def mergeMat[U >: Out, Mat2, Mat3](that: Graph[SourceShape[U], Mat2])(matF: (Mat, Mat2) ⇒ Mat3): ReprMat[U, Mat3] =
    viaMat(mergeGraph(that))(matF)

  /**
   * Concatenate the given [[Source]] to this [[Flow]], meaning that once this
   * Flow’s input is exhausted and all result elements have been generated,
   * the Source’s elements will be produced.
   *
   * Note that the [[Source]] is materialized together with this Flow and just kept
   * from producing elements by asserting back-pressure until its time comes.
   *
   * If this [[Flow]] gets upstream error - no elements from the given [[Source]] will be pulled.
   *
   * @see [[#concat]].
   */
  def concatMat[U >: Out, Mat2, Mat3](that: Graph[SourceShape[U], Mat2])(matF: (Mat, Mat2) ⇒ Mat3): ReprMat[U, Mat3] =
    viaMat(concatGraph(that))(matF)

  /**
   * Attaches the given [[Sink]] to this [[Flow]], meaning that elements that passes
   * through will also be sent to the [[Sink]].
   *
   * @see [[#alsoTo]]
   */
  def alsoToMat[Mat2, Mat3](that: Graph[SinkShape[Out], Mat2])(matF: (Mat, Mat2) ⇒ Mat3): ReprMat[Out, Mat3] =
    viaMat(alsoToGraph(that))(matF)

  /**
   * INTERNAL API.
   */
  private[akka] def transformMaterializing[T, M](mkStageAndMaterialized: () ⇒ (Stage[Out, T], M)): ReprMat[T, M] =
    viaMat(new PushPullGraphStageWithMaterializedValue[Out, T, Unit, M]((attr) ⇒ mkStageAndMaterialized(), Attributes.none))(Keep.right)

}<|MERGE_RESOLUTION|>--- conflicted
+++ resolved
@@ -8,15 +8,9 @@
 import akka.stream._
 import akka.stream.impl.Stages.{ DirectProcessor, StageModule, SymbolicGraphStage }
 import akka.stream.impl.StreamLayout.{ EmptyModule, Module }
-<<<<<<< HEAD
 import akka.stream.impl._
-import akka.stream.impl.fusing.{ DropWithin, GroupedWithin, MapAsync, MapAsyncUnordered, TakeWithin }
+import akka.stream.impl.fusing._
 import akka.stream.stage.AbstractStage.{ PushPullGraphStage, PushPullGraphStageWithMaterializedValue }
-=======
-import akka.stream.impl.fusing._
-import akka.stream.impl.{ ReactiveStreamsCompliance, ConstantFun, Stages, StreamLayout, Timers }
-import akka.stream.stage.AbstractStage.{ PushPullGraphStageWithMaterializedValue, PushPullGraphStage }
->>>>>>> 5aa83594
 import akka.stream.stage._
 import org.reactivestreams.{ Processor, Publisher, Subscriber, Subscription }
 import scala.annotation.unchecked.uncheckedVariance
@@ -731,7 +725,7 @@
    * [[akka.stream.DelayOverflowStrategy]] it might drop elements or backpressure the upstream if
    * there is no space available in the buffer.
    *
-   * Delay precession is 10ms to avoid unnecessary timer scheduling cycles
+   * Delay precision is 10ms to avoid unnecessary timer scheduling cycles
    *
    * Internal buffer has default capacity 16. You can set buffer size by calling `withAttributes(inputBuffer)`
    *
@@ -750,7 +744,7 @@
    * @param of time to shift all messages
    * @param strategy Strategy that is used when incoming elements cannot fit inside the buffer
    */
-  def delay(of: FiniteDuration, strategy: DelayOverflowStrategy = DelayOverflowStrategy.dropTail): Repr[Out, Mat] =
+  def delay(of: FiniteDuration, strategy: DelayOverflowStrategy = DelayOverflowStrategy.dropTail): Repr[Out] =
     via(new Delay[Out](of, strategy).withAttributes(name("delay")))
 
   /**
@@ -1025,11 +1019,8 @@
    * '''Completes when''' upstream completes
    *
    * '''Cancels when''' downstream cancels and substreams cancel
-<<<<<<< HEAD
    *
    * See also [[FlowOps.splitAfter]].
-=======
->>>>>>> 5aa83594
    */
   def splitWhen(p: Out ⇒ Boolean): SubFlow[Out, Mat, Repr, Closed] = {
     val merge = new SubFlowImpl.MergeBack[Out, Repr] {
@@ -1113,7 +1104,6 @@
    * '''Completes when''' upstream completes and all consumed substreams complete
    *
    * '''Cancels when''' downstream cancels
-<<<<<<< HEAD
    */
   def flatMapConcat[T, M](f: Out ⇒ Graph[SourceShape[T], M]): Repr[T] = map(f).via(new FlattenMerge[T, M](1))
 
@@ -1129,8 +1119,6 @@
    * '''Completes when''' upstream completes and all consumed substreams complete
    *
    * '''Cancels when''' downstream cancels
-=======
->>>>>>> 5aa83594
    */
   def flatMapMerge[T, M](breadth: Int, f: Out ⇒ Graph[SourceShape[T], M]): Repr[T] = map(f).via(new FlattenMerge[T, M](breadth))
 
